--- conflicted
+++ resolved
@@ -91,15 +91,14 @@
         output_location: OutputLocation,
     ) -> Option<transparent::OrderedUtxo> {
         let utxo_by_out_loc = self.db.cf_handle("utxo_by_outpoint").unwrap();
-<<<<<<< HEAD
-
         let output = self.db.zs_get(&utxo_by_out_loc, &output_location)?;
-
-        Some(Utxo::from_location(
+        let utxo = transparent::OrderedUtxo::new(
             output,
             output_location.height(),
             output_location.transaction_index().as_usize(),
-        ))
+        );
+
+        Some(utxo)
     }
 
     /// Returns the unspent transparent outputs for a [`transparent::Address`],
@@ -242,14 +241,6 @@
         }
 
         addr_transactions
-=======
-        self.db
-            .zs_get(&utxo_by_out_loc, &output_location)
-            .map(|utxo| transparent::OrderedUtxo {
-                utxo,
-                tx_index_in_block: output_location.transaction_index().as_usize(),
-            })
->>>>>>> 00315296
     }
 }
 
