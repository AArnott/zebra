//! Provides high-level access to database [`Block`]s and [`Transaction`]s.
//!
//! This module makes sure that:
//! - all disk writes happen inside a RocksDB transaction, and
//! - format-specific invariants are maintained.
//!
//! # Correctness
//!
//! The [`crate::constants::DATABASE_FORMAT_VERSION`] constant must
//! be incremented each time the database format (column, serialization, etc) changes.

use std::{
    collections::{BTreeMap, HashMap, HashSet},
    sync::Arc,
};

use itertools::Itertools;

use zebra_chain::{
    amount::NonNegative,
    block::{self, Block, Height},
    history_tree::HistoryTree,
    orchard,
    parameters::{Network, GENESIS_PREVIOUS_BLOCK_HASH},
    sapling,
    serialization::TrustedPreallocate,
    transaction::{self, Transaction},
    transparent,
    value_balance::ValueBalance,
};

use crate::{
    service::finalized_state::{
        disk_db::{DiskDb, DiskWriteBatch, ReadDisk, WriteDisk},
        disk_format::{
            block::TransactionLocation,
            transparent::{AddressBalanceLocation, OutputLocation},
        },
        zebra_db::{metrics::block_precommit_metrics, shielded::NoteCommitmentTrees, ZebraDb},
        FinalizedBlock,
    },
    BoxError, HashOrHeight,
};

#[cfg(test)]
mod tests;

impl ZebraDb {
    // Read block methods

    /// Returns true if the database is empty.
    //
    // TODO: move this method to the tip section
    pub fn is_empty(&self) -> bool {
        let hash_by_height = self
            .db
            .cf_handle("hash_by_height")
            .expect("column hash_by_height exists");
        self.db.zs_is_empty(&hash_by_height)
    }

    /// Returns the tip height and hash, if there is one.
    //
    // TODO: move this method to the tip section
    #[allow(clippy::unwrap_in_result)]
    pub fn tip(&self) -> Option<(block::Height, block::Hash)> {
        let hash_by_height = self
            .db
            .cf_handle("hash_by_height")
            .expect("column hash_by_height exists");
        self.db.zs_last_key_value(&hash_by_height)
    }

    /// Returns the finalized hash for a given `block::Height` if it is present.
    #[allow(clippy::unwrap_in_result)]
    pub fn hash(&self, height: block::Height) -> Option<block::Hash> {
        let hash_by_height = self
            .db
            .cf_handle("hash_by_height")
            .expect("column hash_by_height exists");
        self.db.zs_get(&hash_by_height, &height)
    }

    /// Returns the height of the given block if it exists.
    #[allow(clippy::unwrap_in_result)]
    pub fn height(&self, hash: block::Hash) -> Option<block::Height> {
        let height_by_hash = self
            .db
            .cf_handle("height_by_hash")
            .expect("column height_by_hash exists");
        self.db.zs_get(&height_by_hash, &hash)
    }

    /// Returns the [`Block`] with [`block::Hash`](zebra_chain::block::Hash) or
    /// [`Height`](zebra_chain::block::Height), if it exists in the finalized chain.
    //
    // TODO: move this method to the start of the section
    #[allow(clippy::unwrap_in_result)]
    pub fn block(&self, hash_or_height: HashOrHeight) -> Option<Arc<Block>> {
        // Blocks
<<<<<<< HEAD
        let block_header_by_height = self
            .db
            .cf_handle("block_by_height")
            .expect("column block_by_height exists");
        let height_by_hash = self
            .db
            .cf_handle("height_by_hash")
            .expect("column height_by_hash exists");
=======
        let block_header_by_height = self.db.cf_handle("block_header_by_height").unwrap();
        let height_by_hash = self.db.cf_handle("height_by_hash").unwrap();
>>>>>>> 32faa94f

        let height =
            hash_or_height.height_or_else(|hash| self.db.zs_get(&height_by_hash, &hash))?;
        let header = self.db.zs_get(&block_header_by_height, &height)?;

        // Transactions
        let tx_by_loc = self
            .db
            .cf_handle("tx_by_loc")
            .expect("column tx_by_loc exists");

        // Manually fetch the entire block's transactions
        let mut transactions = Vec::new();

        // TODO: is this loop more efficient if we store the number of transactions?
        //       is the difference large enough to matter?
        for tx_index in 0..=Transaction::max_allocation() {
            let tx_loc = TransactionLocation::from_u64(height, tx_index);

            if let Some(tx) = self.db.zs_get(&tx_by_loc, &tx_loc) {
                transactions.push(tx);
            } else {
                break;
            }
        }

        Some(Arc::new(Block {
            header,
            transactions,
        }))
    }

    /// Returns the Sapling
    /// [`NoteCommitmentTree`](sapling::tree::NoteCommitmentTree) specified by a
    /// hash or height, if it exists in the finalized `db`.
    #[allow(clippy::unwrap_in_result)]
    pub fn sapling_tree(
        &self,
        hash_or_height: HashOrHeight,
    ) -> Option<Arc<sapling::tree::NoteCommitmentTree>> {
        let height = hash_or_height.height_or_else(|hash| self.height(hash))?;

        let sapling_tree_handle = self
            .db
            .cf_handle("sapling_note_commitment_tree")
            .expect("column sapling_note_commitment_tree exists");

        self.db.zs_get(&sapling_tree_handle, &height)
    }

    /// Returns the Orchard
    /// [`NoteCommitmentTree`](orchard::tree::NoteCommitmentTree) specified by a
    /// hash or height, if it exists in the finalized `db`.
    #[allow(clippy::unwrap_in_result)]
    pub fn orchard_tree(
        &self,
        hash_or_height: HashOrHeight,
    ) -> Option<Arc<orchard::tree::NoteCommitmentTree>> {
        let height = hash_or_height.height_or_else(|hash| self.height(hash))?;

        let orchard_tree_handle = self
            .db
            .cf_handle("orchard_note_commitment_tree")
            .expect("column orchard_note_commitment_tree exists");

        self.db.zs_get(&orchard_tree_handle, &height)
    }

    // Read tip block methods

    /// Returns the hash of the current finalized tip block.
    pub fn finalized_tip_hash(&self) -> block::Hash {
        self.tip()
            .map(|(_, hash)| hash)
            // if the state is empty, return the genesis previous block hash
            .unwrap_or(GENESIS_PREVIOUS_BLOCK_HASH)
    }

    /// Returns the height of the current finalized tip block.
    pub fn finalized_tip_height(&self) -> Option<block::Height> {
        self.tip().map(|(height, _)| height)
    }

    /// Returns the tip block, if there is one.
    pub fn tip_block(&self) -> Option<Arc<Block>> {
        let (height, _hash) = self.tip()?;
        self.block(height.into())
    }

    // Read transaction methods

    /// Returns the [`TransactionLocation`] for [`transaction::Hash`],
    /// if it exists in the finalized chain.
    #[allow(clippy::unwrap_in_result)]
    pub fn transaction_location(&self, hash: transaction::Hash) -> Option<TransactionLocation> {
<<<<<<< HEAD
        let tx_loc_by_hash = self
            .db
            .cf_handle("tx_by_hash")
            .expect("column tx_by_hash exists");
=======
        let tx_loc_by_hash = self.db.cf_handle("tx_loc_by_hash").unwrap();
>>>>>>> 32faa94f
        self.db.zs_get(&tx_loc_by_hash, &hash)
    }

    /// Returns the [`transaction::Hash`] for [`TransactionLocation`],
    /// if it exists in the finalized chain.
    #[allow(clippy::unwrap_in_result)]
    #[allow(dead_code)]
    pub fn transaction_hash(&self, location: TransactionLocation) -> Option<transaction::Hash> {
        let hash_by_tx_loc = self
            .db
            .cf_handle("hash_by_tx_loc")
            .expect("column hash_by_tx_loc exists");
        self.db.zs_get(&hash_by_tx_loc, &location)
    }

    /// Returns the [`Transaction`] with [`transaction::Hash`], and its [`Height`],
    /// if a transaction with that hash exists in the finalized chain.
    //
    // TODO: move this method to the start of the section
    #[allow(clippy::unwrap_in_result)]
    pub fn transaction(&self, hash: transaction::Hash) -> Option<(Arc<Transaction>, Height)> {
        let tx_by_loc = self
            .db
            .cf_handle("tx_by_loc")
            .expect("column tx_by_loc exists");

        let transaction_location = self.transaction_location(hash)?;

        self.db
            .zs_get(&tx_by_loc, &transaction_location)
            .map(|tx| (tx, transaction_location.height))
    }

    // Write block methods

    /// Write `finalized` to the finalized state.
    ///
    /// Uses:
    /// - `history_tree`: the current tip's history tree
    /// - `network`: the configured network
    /// - `source`: the source of the block in log messages
    ///
    /// # Errors
    ///
    /// - Propagates any errors from writing to the DB
    /// - Propagates any errors from updating history and note commitment trees
    pub(in super::super) fn write_block(
        &mut self,
        finalized: FinalizedBlock,
        history_tree: HistoryTree,
        network: Network,
        source: &str,
    ) -> Result<block::Hash, BoxError> {
        let finalized_hash = finalized.hash;

        let tx_hash_indexes: HashMap<transaction::Hash, usize> = finalized
            .transaction_hashes
            .iter()
            .enumerate()
            .map(|(index, hash)| (*hash, index))
            .collect();

        // Get a list of the new UTXOs in the format we need for database updates.
        //
        // TODO: index new_outputs by TransactionLocation,
        //       simplify the spent_utxos location lookup code,
        //       and remove the extra new_outputs_by_out_loc argument
        let new_outputs_by_out_loc: BTreeMap<OutputLocation, transparent::Utxo> = finalized
            .new_outputs
            .iter()
            .map(|(outpoint, utxo)| {
                (
                    lookup_out_loc(finalized.height, outpoint, &tx_hash_indexes),
                    utxo.clone(),
                )
            })
            .collect();

        // Get a list of the spent UTXOs, before we delete any from the database
        let spent_utxos: Vec<(transparent::OutPoint, OutputLocation, transparent::Utxo)> =
            finalized
                .block
                .transactions
                .iter()
                .flat_map(|tx| tx.inputs().iter())
                .flat_map(|input| input.outpoint())
                .map(|outpoint| {
                    (
                        outpoint,
                        // Some utxos are spent in the same block, so they will be in
                        // `tx_hash_indexes` and `new_outputs`
                        self.output_location(&outpoint).unwrap_or_else(|| {
                            lookup_out_loc(finalized.height, &outpoint, &tx_hash_indexes)
                        }),
                        self.utxo(&outpoint)
                            .map(|ordered_utxo| ordered_utxo.utxo)
                            .or_else(|| finalized.new_outputs.get(&outpoint).cloned())
                            .expect("already checked UTXO was in state or block"),
                    )
                })
                .collect();

        let spent_utxos_by_outpoint: HashMap<transparent::OutPoint, transparent::Utxo> =
            spent_utxos
                .iter()
                .map(|(outpoint, _output_loc, utxo)| (*outpoint, utxo.clone()))
                .collect();
        let spent_utxos_by_out_loc: BTreeMap<OutputLocation, transparent::Utxo> = spent_utxos
            .into_iter()
            .map(|(_outpoint, out_loc, utxo)| (out_loc, utxo))
            .collect();

        // Get the transparent addresses with changed balances/UTXOs
        let changed_addresses: HashSet<transparent::Address> = spent_utxos_by_out_loc
            .values()
            .chain(finalized.new_outputs.values())
            .filter_map(|utxo| utxo.output.address(network))
            .unique()
            .collect();

        // Get the current address balances, before the transactions in this block
        let address_balances: HashMap<transparent::Address, AddressBalanceLocation> =
            changed_addresses
                .into_iter()
                .filter_map(|address| Some((address, self.address_balance_location(&address)?)))
                .collect();

        let mut batch = DiskWriteBatch::new(network);

        // In case of errors, propagate and do not write the batch.
        batch.prepare_block_batch(
            &self.db,
            finalized,
            new_outputs_by_out_loc,
            spent_utxos_by_outpoint,
            spent_utxos_by_out_loc,
            address_balances,
            self.note_commitment_trees(),
            history_tree,
            self.finalized_value_pool(),
        )?;

        self.db.write(batch)?;

        tracing::trace!(?source, "committed block from");

        Ok(finalized_hash)
    }
}

/// Lookup the output location for an outpoint.
///
/// `tx_hash_indexes` must contain `outpoint.hash` and that transaction's index in its block.
fn lookup_out_loc(
    height: Height,
    outpoint: &transparent::OutPoint,
    tx_hash_indexes: &HashMap<transaction::Hash, usize>,
) -> OutputLocation {
    let tx_index = tx_hash_indexes
        .get(&outpoint.hash)
        .expect("already checked UTXO was in state or block");

    let tx_loc = TransactionLocation::from_usize(height, *tx_index);

    OutputLocation::from_outpoint(tx_loc, outpoint)
}

impl DiskWriteBatch {
    // Write block methods

    /// Prepare a database batch containing `finalized.block`,
    /// and return it (without actually writing anything).
    ///
    /// If this method returns an error, it will be propagated,
    /// and the batch should not be written to the database.
    ///
    /// # Errors
    ///
    /// - Propagates any errors from updating history tree, note commitment trees, or value pools
    //
    // TODO: move db, finalized, and maybe other arguments into DiskWriteBatch
    #[allow(clippy::too_many_arguments)]
    pub fn prepare_block_batch(
        &mut self,
        db: &DiskDb,
        finalized: FinalizedBlock,
        new_outputs_by_out_loc: BTreeMap<OutputLocation, transparent::Utxo>,
        spent_utxos_by_outpoint: HashMap<transparent::OutPoint, transparent::Utxo>,
        spent_utxos_by_out_loc: BTreeMap<OutputLocation, transparent::Utxo>,
        address_balances: HashMap<transparent::Address, AddressBalanceLocation>,
        mut note_commitment_trees: NoteCommitmentTrees,
        history_tree: HistoryTree,
        value_pool: ValueBalance<NonNegative>,
    ) -> Result<(), BoxError> {
        let FinalizedBlock {
            block,
            hash,
            height,
            ..
        } = &finalized;

        // Commit block and transaction data.
        // (Transaction indexes, note commitments, and UTXOs are committed later.)
        self.prepare_block_header_transactions_batch(db, &finalized)?;

        // # Consensus
        //
        // > A transaction MUST NOT spend an output of the genesis block coinbase transaction.
        // > (There is one such zero-valued output, on each of Testnet and Mainnet.)
        //
        // https://zips.z.cash/protocol/protocol.pdf#txnconsensus
        //
        // By returning early, Zebra commits the genesis block and transaction data,
        // but it ignores the genesis UTXO and value pool updates.
        if self.prepare_genesis_batch(db, &finalized) {
            return Ok(());
        }

        // Commit transaction indexes
        self.prepare_transparent_transaction_batch(
            db,
            &finalized,
            &new_outputs_by_out_loc,
            &spent_utxos_by_outpoint,
            &spent_utxos_by_out_loc,
            address_balances,
        )?;
        self.prepare_shielded_transaction_batch(db, &finalized, &mut note_commitment_trees)?;

        self.prepare_note_commitment_batch(db, &finalized, note_commitment_trees, history_tree)?;

        // Commit UTXOs and value pools
        self.prepare_chain_value_pools_batch(db, &finalized, spent_utxos_by_outpoint, value_pool)?;

        // The block has passed contextual validation, so update the metrics
        block_precommit_metrics(block, *hash, *height);

        Ok(())
    }

    /// Prepare a database batch containing the block header and transactions
    /// from `finalized.block`, and return it (without actually writing anything).
    ///
    /// # Errors
    ///
    /// - This method does not currently return any errors.
    #[allow(clippy::unwrap_in_result)]
    pub fn prepare_block_header_transactions_batch(
        &mut self,
        db: &DiskDb,
        finalized: &FinalizedBlock,
    ) -> Result<(), BoxError> {
        // Blocks
<<<<<<< HEAD
        let block_header_by_height = db
            .cf_handle("block_by_height")
            .expect("column block_by_height exists");
        let hash_by_height = db
            .cf_handle("hash_by_height")
            .expect("column hash_by_height exists");
        let height_by_hash = db
            .cf_handle("height_by_hash")
            .expect("column height_by_hash exists");

        // Transactions
        let tx_by_loc = db.cf_handle("tx_by_loc").expect("column tx_by_loc exists");
        let hash_by_tx_loc = db
            .cf_handle("hash_by_tx_loc")
            .expect("column hash_by_tx_loc exists");
        let tx_loc_by_hash = db
            .cf_handle("tx_by_hash")
            .expect("column tx_by_hash exists");
=======
        let block_header_by_height = db.cf_handle("block_header_by_height").unwrap();
        let hash_by_height = db.cf_handle("hash_by_height").unwrap();
        let height_by_hash = db.cf_handle("height_by_hash").unwrap();

        // Transactions
        let tx_by_loc = db.cf_handle("tx_by_loc").unwrap();
        let hash_by_tx_loc = db.cf_handle("hash_by_tx_loc").unwrap();
        let tx_loc_by_hash = db.cf_handle("tx_loc_by_hash").unwrap();
>>>>>>> 32faa94f

        let FinalizedBlock {
            block,
            hash,
            height,
            transaction_hashes,
            ..
        } = finalized;

        // Commit block header data
        self.zs_insert(&block_header_by_height, height, block.header);

        // Index the block hash and height
        self.zs_insert(&hash_by_height, height, hash);
        self.zs_insert(&height_by_hash, hash, height);

        for (transaction_index, (transaction, transaction_hash)) in block
            .transactions
            .iter()
            .zip(transaction_hashes.iter())
            .enumerate()
        {
            let transaction_location = TransactionLocation::from_usize(*height, transaction_index);

            // Commit each transaction's data
            self.zs_insert(&tx_by_loc, transaction_location, transaction);

            // Index each transaction hash and location
            self.zs_insert(&hash_by_tx_loc, transaction_location, transaction_hash);
            self.zs_insert(&tx_loc_by_hash, transaction_hash, transaction_location);
        }

        Ok(())
    }

    /// If `finalized.block` is a genesis block,
    /// prepare a database batch that finishes initializing the database,
    /// and return `true` (without actually writing anything).
    ///
    /// Since the genesis block's transactions are skipped,
    /// the returned genesis batch should be written to the database immediately.
    ///
    /// If `finalized.block` is not a genesis block, does nothing.
    ///
    /// This method never returns an error.
    pub fn prepare_genesis_batch(&mut self, db: &DiskDb, finalized: &FinalizedBlock) -> bool {
        let FinalizedBlock { block, .. } = finalized;

        if block.header.previous_block_hash == GENESIS_PREVIOUS_BLOCK_HASH {
            self.prepare_genesis_note_commitment_tree_batch(db, finalized);

            return true;
        }

        false
    }
}<|MERGE_RESOLUTION|>--- conflicted
+++ resolved
@@ -98,19 +98,14 @@
     #[allow(clippy::unwrap_in_result)]
     pub fn block(&self, hash_or_height: HashOrHeight) -> Option<Arc<Block>> {
         // Blocks
-<<<<<<< HEAD
         let block_header_by_height = self
             .db
-            .cf_handle("block_by_height")
-            .expect("column block_by_height exists");
+            .cf_handle("block_header_by_height")
+            .expect("column block_header_by_height exists");
         let height_by_hash = self
             .db
             .cf_handle("height_by_hash")
             .expect("column height_by_hash exists");
-=======
-        let block_header_by_height = self.db.cf_handle("block_header_by_height").unwrap();
-        let height_by_hash = self.db.cf_handle("height_by_hash").unwrap();
->>>>>>> 32faa94f
 
         let height =
             hash_or_height.height_or_else(|hash| self.db.zs_get(&height_by_hash, &hash))?;
@@ -206,14 +201,10 @@
     /// if it exists in the finalized chain.
     #[allow(clippy::unwrap_in_result)]
     pub fn transaction_location(&self, hash: transaction::Hash) -> Option<TransactionLocation> {
-<<<<<<< HEAD
         let tx_loc_by_hash = self
             .db
-            .cf_handle("tx_by_hash")
-            .expect("column tx_by_hash exists");
-=======
-        let tx_loc_by_hash = self.db.cf_handle("tx_loc_by_hash").unwrap();
->>>>>>> 32faa94f
+            .cf_handle("tx_loc_by_hash")
+            .expect("column tx_loc_by_hash exists");
         self.db.zs_get(&tx_loc_by_hash, &hash)
     }
 
@@ -467,10 +458,9 @@
         finalized: &FinalizedBlock,
     ) -> Result<(), BoxError> {
         // Blocks
-<<<<<<< HEAD
         let block_header_by_height = db
-            .cf_handle("block_by_height")
-            .expect("column block_by_height exists");
+            .cf_handle("block_header_by_height")
+            .expect("column block_header_by_height exists");
         let hash_by_height = db
             .cf_handle("hash_by_height")
             .expect("column hash_by_height exists");
@@ -484,18 +474,8 @@
             .cf_handle("hash_by_tx_loc")
             .expect("column hash_by_tx_loc exists");
         let tx_loc_by_hash = db
-            .cf_handle("tx_by_hash")
-            .expect("column tx_by_hash exists");
-=======
-        let block_header_by_height = db.cf_handle("block_header_by_height").unwrap();
-        let hash_by_height = db.cf_handle("hash_by_height").unwrap();
-        let height_by_hash = db.cf_handle("height_by_hash").unwrap();
-
-        // Transactions
-        let tx_by_loc = db.cf_handle("tx_by_loc").unwrap();
-        let hash_by_tx_loc = db.cf_handle("hash_by_tx_loc").unwrap();
-        let tx_loc_by_hash = db.cf_handle("tx_loc_by_hash").unwrap();
->>>>>>> 32faa94f
+            .cf_handle("tx_loc_by_hash")
+            .expect("column tx_loc_by_hash exists");
 
         let FinalizedBlock {
             block,
