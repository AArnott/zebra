[package]
name = "zebra-utils"
authors = ["Zcash Foundation <zebra@zfnd.org>"]
license = "MIT OR Apache-2.0"
version = "1.0.0-beta.8"
edition = "2021"
# Prevent accidental publication of this utility crate.
publish = false

[dependencies]
structopt = "0.3.26"
color-eyre = "0.6.0"
hex = "0.4.3"
<<<<<<< HEAD
serde_json = "1.0.80"
tokio = { version = "1.18.1", features = ["rt-multi-thread", "tracing"] }
tower = "0.4.12"
=======
serde_json = "1.0.81"
>>>>>>> e9d37c62
tracing-error = { version = "0.1.2", features = ["traced-error"] }
tracing-subscriber = { version = "0.2.25", features = ["tracing-log"] }

zebra-chain = { path = "../zebra-chain" }
zebra-consensus = { path = "../zebra-consensus" }
zebra-state = { path = "../zebra-state" }<|MERGE_RESOLUTION|>--- conflicted
+++ resolved
@@ -11,13 +11,10 @@
 structopt = "0.3.26"
 color-eyre = "0.6.0"
 hex = "0.4.3"
-<<<<<<< HEAD
-serde_json = "1.0.80"
+serde_json = "1.0.81"
 tokio = { version = "1.18.1", features = ["rt-multi-thread", "tracing"] }
 tower = "0.4.12"
-=======
-serde_json = "1.0.81"
->>>>>>> e9d37c62
+
 tracing-error = { version = "0.1.2", features = ["traced-error"] }
 tracing-subscriber = { version = "0.2.25", features = ["tracing-log"] }
 
