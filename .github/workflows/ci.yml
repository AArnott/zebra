--- conflicted
+++ resolved
@@ -229,14 +229,9 @@
     strategy:
       matrix:
         checks:
-<<<<<<< HEAD
           - bans sources
           - advisories
           - licenses
-=======
-          - bans
-          - sources
->>>>>>> b3eb38d2
 
     # Prevent sudden announcement of a new advisory from failing ci:
     continue-on-error: ${{ matrix.checks == 'advisories' }} || ${{ matrix.checks == 'licenses'}}
