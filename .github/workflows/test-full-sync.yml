--- conflicted
+++ resolved
@@ -59,7 +59,6 @@
     # only run on Mergify head branches, and on manual dispatch:
     # https://docs.github.com/en/actions/using-workflows/events-that-trigger-workflows#running-your-workflow-based-on-the-head-or-base-branch-of-a-pull-request-1
     if: ${{ github.event_name == 'push' || github.event_name == 'workflow_dispatch' }}
-<<<<<<< HEAD
     # TODO: before merging change uses to ZcashFoundation/zebra/.github/workflows/docker-zebra-build.yml@main
     uses: ./.github/workflows/docker-zebra-build.yml
     with:
@@ -74,93 +73,6 @@
       colorbt_show_hidden: '1'
       zebra_skip_ipv6_tests: '1'
       rust_log: debug
-=======
-    name: Build images
-    timeout-minutes: 210
-    runs-on: ubuntu-latest
-    permissions:
-      contents: 'read'
-      id-token: 'write'
-    steps:
-      - uses: actions/checkout@v3.0.2
-        with:
-          persist-credentials: false
-
-      - name: Inject slug/short variables
-        uses: rlespinasse/github-slug-action@v4
-        with:
-          short-length: 7
-
-      # Automatic tag management and OCI Image Format Specification for labels
-      - name: Docker meta
-        id: meta
-        uses: docker/metadata-action@v3.7.0
-        with:
-          # list of Docker images to use as base name for tags
-          images: |
-            ${{ env.GAR_BASE }}/${{ env.IMAGE_NAME }}
-            ${{ env.GCR_BASE }}/${{ env.GITHUB_REPOSITORY_SLUG_URL }}/${{ env.IMAGE_NAME }}
-          # generate Docker tags based on the following events/attributes
-          tags: |
-            type=schedule
-            type=ref,event=branch
-            type=ref,event=pr
-            type=semver,pattern={{version}}
-            type=semver,pattern={{major}}.{{minor}}
-            type=semver,pattern={{major}}
-            type=sha
-
-      # Setup Docker Buildx to allow use of docker cache layers from GH
-      - name: Set up Docker Buildx
-        id: buildx
-        uses: docker/setup-buildx-action@v1
-
-      - name: Authenticate to Google Cloud
-        id: auth
-        uses: google-github-actions/auth@v0.7.1
-        with:
-          workload_identity_provider: 'projects/143793276228/locations/global/workloadIdentityPools/github-actions/providers/github-oidc'
-          service_account: 'github-service-account@zealous-zebra.iam.gserviceaccount.com'
-          token_format: 'access_token'
-
-      - name: Login to Google Artifact Registry
-        uses: docker/login-action@v1.14.1
-        with:
-          registry: us-docker.pkg.dev
-          username: oauth2accesstoken
-          password: ${{ steps.auth.outputs.access_token }}
-
-      - name: Login to Google Container Registry
-        uses: docker/login-action@v1.14.1
-        with:
-          registry: gcr.io
-          username: oauth2accesstoken
-          password: ${{ steps.auth.outputs.access_token }}
-
-      # Build and push image to Google Artifact Registry
-      - name: Build & push
-        id: docker_build
-        uses: docker/build-push-action@v2.10.0
-        with:
-          target: tester
-          context: .
-          file: ./docker/Dockerfile
-          tags: ${{ steps.meta.outputs.tags }}
-          labels: ${{ steps.meta.outputs.labels }}
-          build-args: |
-            NETWORK=${{ github.event.inputs.network || env.NETWORK }}
-            SHORT_SHA=${{ env.GITHUB_SHA_SHORT }}
-            RUST_BACKTRACE=${{ env.RUST_BACKTRACE }}
-            RUST_LIB_BACKTRACE=${{ env.RUST_LIB_BACKTRACE }}
-            COLORBT_SHOW_HIDDEN=${{ env.COLORBT_SHOW_HIDDEN }}
-            ZEBRA_SKIP_NETWORK_TESTS="1"
-            CHECKPOINT_SYNC=${{ github.event.inputs.checkpoint_sync || true }}
-            RUST_LOG=debug
-            SENTRY_DSN=${{ secrets.SENTRY_ENDPOINT }}
-          push: true
-          cache-from: type=registry,ref=${{ env.GAR_BASE }}/${{ env.IMAGE_NAME }}:${{ env.GITHUB_REF_SLUG_URL }}-buildcache
-          cache-to: type=registry,ref=${{ env.GAR_BASE }}/${{ env.IMAGE_NAME }}:${{ env.GITHUB_REF_SLUG_URL }}-buildcache,mode=max
->>>>>>> 6c073a90
 
   # Test that Zebra can run a full mainnet sync after a PR is approved
   test-full-sync:
