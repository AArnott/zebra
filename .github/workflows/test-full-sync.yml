name: Full sync test

on:
  workflow_dispatch:
    inputs:
      network:
        default: 'Mainnet'
        description: 'Network to deploy: Mainnet or Testnet'
        required: true
      checkpoint_sync:
        default: 'true'
        description: 'Configures `zebrad` to use as many checkpoints as possible'
        required: true
  pull_request:
    branches:
      - main
    paths:
      # code and tests (including full sync acceptance test changes)
      # TODO: ignore changes in test code that isn't used in the full sync test
      - '**/*.rs'
      # hard-coded checkpoints
      # TODO: ignore changes to proptest seed .txt files
      - '**/*.txt'
      # dependencies
      - '**/Cargo.toml'
      - '**/Cargo.lock'
      # workflow definitions
      - 'docker/**'
      - '.github/workflows/test-full-sync.yml'
  push:
    branches:
      - main
    paths:
      # code and tests (including full sync acceptance test changes)
      # TODO: ignore changes in test code that isn't used in the full sync test
      - '**/*.rs'
      # hard-coded checkpoints
      # TODO: ignore changes to proptest seed .txt files
      - '**/*.txt'
      # dependencies
      - '**/Cargo.toml'
      - '**/Cargo.lock'
      # workflow definitions
      - 'docker/**'
      - '.github/workflows/test-full-sync.yml'

env:
  CARGO_INCREMENTAL: '1'
  ZEBRA_SKIP_IPV6_TESTS: '1'
  RUST_BACKTRACE: full
  RUST_LIB_BACKTRACE: full
  COLORBT_SHOW_HIDDEN: '1'
  NETWORK: Mainnet
  PROJECT_ID: zealous-zebra
  GAR_BASE: us-docker.pkg.dev/zealous-zebra/zebra
  GCR_BASE: gcr.io/zealous-zebra
  REGION: us-central1
  ZONE: us-central1-a
  MACHINE_TYPE: c2d-standard-16
  IMAGE_NAME: zebrad-test

jobs:
  build:
    # TODO add `startsWith(github.head_ref, 'mergify/merge-queue/')` to the condition to
    # only run on Mergify head branches, and on manual dispatch:
    # https://docs.github.com/en/actions/using-workflows/events-that-trigger-workflows#running-your-workflow-based-on-the-head-or-base-branch-of-a-pull-request-1
    if: ${{ github.event_name == 'push' || github.event_name == 'workflow_dispatch' }}
    name: Build images
    timeout-minutes: 210
    runs-on: ubuntu-latest
    permissions:
      contents: 'read'
      id-token: 'write'
    steps:
      - uses: actions/checkout@v3.0.2
        with:
          persist-credentials: false

      - name: Inject slug/short variables
        uses: rlespinasse/github-slug-action@v4
        with:
          short-length: 7

      - name: Authenticate to Google Cloud
        id: auth
        uses: google-github-actions/auth@v0.7.0
        with:
          workload_identity_provider: 'projects/143793276228/locations/global/workloadIdentityPools/github-actions/providers/github-oidc'
          service_account: 'github-service-account@zealous-zebra.iam.gserviceaccount.com'
          token_format: 'access_token'

      # Before executing any further steps, validate the local state and remote version are the same,
      # or at least that the local state version is greater than the available cached state version from main.
      - name: Validate constants.rs version vs cached state version
        id: validate-state-version
        run: |
          LOCAL_STATE_VERSION=$(grep -oE "DATABASE_FORMAT_VERSION: .* [0-9]+" "$GITHUB_WORKSPACE/zebra-state/src/constants.rs" | grep -oE "[0-9]+" | tail -n1)
          echo "LOCAL_STATE_VERSION: $LOCAL_STATE_VERSION"

          GCP_STATE_DISK=$(gcloud compute images list --filter="name~zebrad-cache-main AND name~-tip" --format="value(NAME)" --sort-by=~creationTimestamp --limit=1)
          GCP_STATE_VERSION=$(echo "$GCP_STATE_DISK" | grep -oE "v[0-9]+" | grep -oE "[0-9]+")
          echo "GCP_STATE_VERSION: $GCP_STATE_VERSION"

          if [[ "$LOCAL_STATE_VERSION" -lt "$GCP_STATE_VERSION" ]]; then echo "Local version is lower than cached version" && exit 1; fi

      # Automatic tag management and OCI Image Format Specification for labels
      - name: Docker meta
        id: meta
        uses: docker/metadata-action@v3.7.0
        with:
          # list of Docker images to use as base name for tags
          images: |
            ${{ env.GAR_BASE }}/${{ env.IMAGE_NAME }}
            ${{ env.GCR_BASE }}/${{ env.GITHUB_REPOSITORY_SLUG_URL }}/${{ env.IMAGE_NAME }}
          # generate Docker tags based on the following events/attributes
          tags: |
            type=schedule
            type=ref,event=branch
            type=ref,event=pr
            type=semver,pattern={{version}}
            type=semver,pattern={{major}}.{{minor}}
            type=semver,pattern={{major}}
            type=sha

      # Setup Docker Buildx to allow use of docker cache layers from GH
      - name: Set up Docker Buildx
        id: buildx
        uses: docker/setup-buildx-action@v1

<<<<<<< HEAD
=======
      - name: Authenticate to Google Cloud
        id: auth
        uses: google-github-actions/auth@v0.7.1
        with:
          workload_identity_provider: 'projects/143793276228/locations/global/workloadIdentityPools/github-actions/providers/github-oidc'
          service_account: 'github-service-account@zealous-zebra.iam.gserviceaccount.com'
          token_format: 'access_token'

>>>>>>> d164c75f
      - name: Login to Google Artifact Registry
        uses: docker/login-action@v1.14.1
        with:
          registry: us-docker.pkg.dev
          username: oauth2accesstoken
          password: ${{ steps.auth.outputs.access_token }}

      - name: Login to Google Container Registry
        uses: docker/login-action@v1.14.1
        with:
          registry: gcr.io
          username: oauth2accesstoken
          password: ${{ steps.auth.outputs.access_token }}

      # Build and push image to Google Artifact Registry
      - name: Build & push
        id: docker_build
        uses: docker/build-push-action@v2.10.0
        with:
          target: tester
          context: .
          file: ./docker/Dockerfile
          tags: ${{ steps.meta.outputs.tags }}
          labels: ${{ steps.meta.outputs.labels }}
          build-args: |
            NETWORK=${{ github.event.inputs.network || env.NETWORK }}
            SHORT_SHA=${{ env.GITHUB_SHA_SHORT }}
            RUST_BACKTRACE=${{ env.RUST_BACKTRACE }}
            RUST_LIB_BACKTRACE=${{ env.RUST_LIB_BACKTRACE }}
            COLORBT_SHOW_HIDDEN=${{ env.COLORBT_SHOW_HIDDEN }}
            ZEBRA_SKIP_NETWORK_TESTS="1"
            CHECKPOINT_SYNC=${{ github.event.inputs.checkpoint_sync || true }}
            RUST_LOG=debug
            SENTRY_DSN=${{ secrets.SENTRY_ENDPOINT }}
          push: true
          cache-from: type=registry,ref=${{ env.GAR_BASE }}/${{ env.IMAGE_NAME }}:${{ env.GITHUB_REF_SLUG_URL }}-buildcache
          cache-to: type=registry,ref=${{ env.GAR_BASE }}/${{ env.IMAGE_NAME }}:${{ env.GITHUB_REF_SLUG_URL }}-buildcache,mode=max

  # Test that Zebra can run a full mainnet sync after a PR is approved
  test-full-sync:
    name: Test full Mainnet sync
    runs-on: ubuntu-latest
    needs: [build]
    permissions:
      contents: 'read'
      id-token: 'write'
    steps:
      - uses: actions/checkout@v3.0.2
        with:
          persist-credentials: false

      - name: Inject slug/short variables
        uses: rlespinasse/github-slug-action@v4
        with:
          short-length: 7

      - name: Downcase network name for disks
        run: |
          NETWORK_CAPS=${{ github.event.inputs.network || env.NETWORK }}
          echo "NETWORK=${NETWORK_CAPS,,}" >> $GITHUB_ENV

      # Setup gcloud CLI
      - name: Authenticate to Google Cloud
        id: auth
        uses: google-github-actions/auth@v0.7.1
        with:
          workload_identity_provider: 'projects/143793276228/locations/global/workloadIdentityPools/github-actions/providers/github-oidc'
          service_account: 'github-service-account@zealous-zebra.iam.gserviceaccount.com'
          token_format: 'access_token'

      # Check if our destination compute instance exists and delete it
      - name: Delete existing instance with same SHA
        run: |
          INSTANCE=$(gcloud compute instances list --filter=full-sync-${{ env.GITHUB_REF_SLUG_URL }}-${{ env.GITHUB_SHA_SHORT }} --format='value(NAME)')
          if [ -z "${INSTANCE}" ]; then
            echo "No instance to delete"
          else
            gcloud compute instances delete "${INSTANCE}" --zone "${{ env.ZONE }}" --delete-disks all --quiet
          fi

      # Creates Compute Engine virtual machine instance w/ disks
      - name: Create GCP compute instance
        run: |
          gcloud compute instances create-with-container "full-sync-${{ env.GITHUB_REF_SLUG_URL }}-${{ env.GITHUB_SHA_SHORT }}" \
          --boot-disk-size 100GB \
          --boot-disk-type pd-ssd \
          --container-image ${{ env.GAR_BASE }}/${{ env.IMAGE_NAME }}:sha-${{ env.GITHUB_SHA_SHORT }} \
          --container-restart-policy=never \
          --container-stdin \
          --container-tty \
          --container-env=ZEBRA_SKIP_IPV6_TESTS=1,TEST_FULL_SYNC=1,ZEBRA_FORCE_USE_COLOR=1,FULL_SYNC_MAINNET_TIMEOUT_MINUTES=600 \
          --machine-type ${{ env.MACHINE_TYPE }} \
          --scopes cloud-platform \
          --metadata=google-monitoring-enabled=true,google-logging-enabled=true \
          --tags zebrad \
          --zone "${{ env.ZONE }}"

      # TODO: this approach is very messy, but getting the just created container name is very error prone and GCP doesn't have a workaround for this without requiring a TTY
      # This TODO relates to the following issues:
      # https://github.com/actions/runner/issues/241
      # https://www.googlecloudcommunity.com/gc/Infrastructure-Compute-Storage/SSH-into-Compute-Container-not-easily-possible/td-p/170915
      #
      # Deploying a zebra container might take more than 30 seconds to completely start, so we're adding a timer at the end
      # of this step before starting the following ones
      - name: Get container name from logs
        run: |
          INSTANCE_ID=$(gcloud compute instances describe full-sync-${{ env.GITHUB_REF_SLUG_URL }}-${{ env.GITHUB_SHA_SHORT }} --zone ${{ env.ZONE }} --format='value(id)')
          echo "INSTANCE_ID=$INSTANCE_ID" >> $GITHUB_ENV

          CONTAINER_NAME=""
          while [[ ${CONTAINER_NAME} != *"full-sync-${{ env.GITHUB_REF_SLUG_URL }}-${{ env.GITHUB_SHA_SHORT }}"* ]]; do
              CONTAINER_NAME=$(gcloud logging read 'log_name=projects/${{ env.PROJECT_ID }}/logs/cos_system AND jsonPayload.MESSAGE:full-sync-${{ env.GITHUB_REF_SLUG_URL }}-${{ env.GITHUB_SHA_SHORT }}' --format='value(jsonPayload.MESSAGE)' --limit=1 | grep -o '...-full-sync-${{ env.GITHUB_REF_SLUG_URL }}-${{ env.GITHUB_SHA_SHORT }}-....' | tr -d "'.")
              echo "Using container: ${CONTAINER_NAME} from instance: ${INSTANCE_ID}"
              sleep 10
          done

          echo "INSTANCE_ID=$INSTANCE_ID" >> $GITHUB_ENV
          echo "CONTAINER_NAME=$CONTAINER_NAME" >> $GITHUB_ENV
          sleep 90

      - name: Full sync
        id: full-sync
        run: |
          for RETRY in 1 2 3 4; do
              gcloud compute ssh \
              full-sync-${{ env.GITHUB_REF_SLUG_URL }}-${{ env.GITHUB_SHA_SHORT }} \
              --zone ${{ env.ZONE }} \
              --quiet \
              --ssh-flag="-o ServerAliveInterval=15" \
              --command="docker logs --follow ${{ env.CONTAINER_NAME }}" \
              || echo "ssh disconnected $RETRY times"
          done

          EXIT_CODE=$(\
          gcloud compute ssh \
          full-sync-${{ env.GITHUB_REF_SLUG_URL }}-${{ env.GITHUB_SHA_SHORT }} \
          --zone ${{ env.ZONE }} \
          --quiet \
          --ssh-flag="-o ServerAliveInterval=5" \
          --command="docker wait ${{ env.CONTAINER_NAME }}")

          exit ${EXIT_CODE}

      - name: Get state version from constants.rs
        run: |
          STATE_VERSION=""

          LOCAL_STATE_VERSION=$(grep -oE "DATABASE_FORMAT_VERSION: .* [0-9]+" $GITHUB_WORKSPACE/zebra-state/src/constants.rs | grep -oE "[0-9]+" | tail -n1)
          echo "STATE_VERSION: $LOCAL_STATE_VERSION"

          echo "STATE_VERSION=$LOCAL_STATE_VERSION" >> $GITHUB_ENV

      - name: Get sync height from logs
        run: |
          SYNC_HEIGHT=""

          while [[ ${SYNC_HEIGHT} == "" ]]; do
              SYNC_HEIGHT=$(gcloud logging read --format='value(jsonPayload.MESSAGE)' --order="desc" --limit=1 '(resource.labels.instance_id="${{ env.INSTANCE_ID }}" AND jsonPayload.message=~".+finished initial sync to chain tip.+Height\([0-9]+\).+")' | grep -oE 'Height\([0-9]+\)' | grep -oE '[0-9]+' || [[ $? == 1 ]] )
              echo "SYNC_HEIGHT: $SYNC_HEIGHT"
              sleep 10
          done

          echo "SYNC_HEIGHT=$SYNC_HEIGHT" >> $GITHUB_ENV

      # Create image from disk
      # Force the image creation as the disk is still attached, even though is not being used by the container
      - name: Create image from state disk
        run: |
          gcloud compute images create zebrad-cache-${{ env.GITHUB_REF_SLUG_URL }}-${{ env.GITHUB_SHA_SHORT }}-v${{ env.STATE_VERSION }}-${{ env.NETWORK }}-tip \
          --force \
          --source-disk=full-sync-${{ env.GITHUB_REF_SLUG_URL }}-${{ env.GITHUB_SHA_SHORT }} \
          --source-disk-zone=${{ env.ZONE }} \
          --storage-location=us \
          --description="Created from commit ${{ env.GITHUB_SHA_SHORT }} with height ${{ env.SYNC_HEIGHT }}"

      - name: Delete test instance
        # Do not delete the instance if the sync timeouts in GitHub
        if: ${{ steps.full-sync.outcome == 'success' || steps.full-sync.outcome == 'failure' }}
        continue-on-error: true
        run: |
          gcloud compute instances delete "full-sync-${{ env.GITHUB_REF_SLUG_URL }}-${{ env.GITHUB_SHA_SHORT }}" --zone "${{ env.ZONE }}" --delete-disks all --quiet<|MERGE_RESOLUTION|>--- conflicted
+++ resolved
@@ -83,7 +83,7 @@
 
       - name: Authenticate to Google Cloud
         id: auth
-        uses: google-github-actions/auth@v0.7.0
+        uses: google-github-actions/auth@v0.7.1
         with:
           workload_identity_provider: 'projects/143793276228/locations/global/workloadIdentityPools/github-actions/providers/github-oidc'
           service_account: 'github-service-account@zealous-zebra.iam.gserviceaccount.com'
@@ -127,17 +127,6 @@
         id: buildx
         uses: docker/setup-buildx-action@v1
 
-<<<<<<< HEAD
-=======
-      - name: Authenticate to Google Cloud
-        id: auth
-        uses: google-github-actions/auth@v0.7.1
-        with:
-          workload_identity_provider: 'projects/143793276228/locations/global/workloadIdentityPools/github-actions/providers/github-oidc'
-          service_account: 'github-service-account@zealous-zebra.iam.gserviceaccount.com'
-          token_format: 'access_token'
-
->>>>>>> d164c75f
       - name: Login to Google Artifact Registry
         uses: docker/login-action@v1.14.1
         with:
