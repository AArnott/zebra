--- conflicted
+++ resolved
@@ -267,13 +267,7 @@
       contents: 'read'
       id-token: 'write'
     steps:
-<<<<<<< HEAD
-      - uses: actions/checkout@v3.0.0
-        # Invalidate following steps if the database format version hasn't changed or if we're not manually triggering a rebuild
-        if: ${{ needs.build.outputs.any_changed == 'true' || github.event.inputs.regenerate-disks == 'true' || github.event_name == 'push' }}
-=======
       - uses: actions/checkout@v3.0.1
->>>>>>> 90a84013
         with:
           persist-credentials: false
           fetch-depth: '2'
