--- conflicted
+++ resolved
@@ -257,24 +257,6 @@
           persist-credentials: false
           fetch-depth: '2'
 
-<<<<<<< HEAD
-=======
-      # TODO move the `changed-files-specific` step to the build job for a better dependency tree
-      # Only run this job if the database format version has (likely) changed.
-      #
-      # If we have accidentally changed the format, but not changed the version,
-      # we want to run with the old cached state, so this job fails.
-      #
-      # If we change the state path without changing the version,
-      # this job will take a few hours, because it will do a full rebuild.
-      - name: Get specific changed files
-        id: changed-files-specific
-        uses: tj-actions/changed-files@v18.7
-        with:
-          files: |
-            zebra-state/**/constants.rs
-
->>>>>>> b7f6fdc2
       - name: Inject slug/short variables
         uses: rlespinasse/github-slug-action@v4
         with:
