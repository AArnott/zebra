--- conflicted
+++ resolved
@@ -5,16 +5,7 @@
 //! Test functions in this file will not be run.
 //! This file is only for test library code.
 
-<<<<<<< HEAD
-use std::{
-    env,
-    net::SocketAddr,
-    path::{Path, PathBuf},
-    time::Duration,
-};
-=======
 use std::{env, net::SocketAddr, path::Path, time::Duration};
->>>>>>> 23ff00b2
 
 use zebra_test::{
     command::{Arguments, TestChild, TestDirExt, NO_MATCHES_REGEX_ITER},
