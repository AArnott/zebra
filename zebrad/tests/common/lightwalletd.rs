--- conflicted
+++ resolved
@@ -20,12 +20,8 @@
 use zebrad::config::ZebradConfig;
 
 use super::{
-<<<<<<< HEAD
-    config::{default_test_config, CACHED_STATE_PATH_VAR},
-=======
     cached_state::ZEBRA_CACHED_STATE_DIR_VAR,
     config::default_test_config,
->>>>>>> e83e93ae
     failure_messages::{
         LIGHTWALLETD_EMPTY_ZEBRA_STATE_IGNORE_MESSAGES, LIGHTWALLETD_FAILURE_MESSAGES,
         PROCESS_FAILURE_MESSAGES, ZEBRA_FAILURE_MESSAGES,
@@ -270,20 +266,12 @@
 
     /// Returns the Zebra state path for this test, if set.
     pub fn zebrad_state_path(&self) -> Option<PathBuf> {
-<<<<<<< HEAD
-        match env::var_os(CACHED_STATE_PATH_VAR) {
-=======
         match env::var_os(ZEBRA_CACHED_STATE_DIR_VAR) {
->>>>>>> e83e93ae
             Some(path) => Some(path.into()),
             None => {
                 tracing::info!(
                     "skipped {self:?} lightwalletd test, \
-<<<<<<< HEAD
-                     set the {CACHED_STATE_PATH_VAR:?} environment variable to run the test",
-=======
                      set the {ZEBRA_CACHED_STATE_DIR_VAR:?} environment variable to run the test",
->>>>>>> e83e93ae
                 );
 
                 None
