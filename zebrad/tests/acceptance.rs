//! Acceptance test: runs zebrad as a subprocess and asserts its
//! output for given argument combinations matches what is expected.
//!
//! ## Note on port conflict
//!
//! If the test child has a cache or port conflict with another test, or a
//! running zebrad or zcashd, then it will panic. But the acceptance tests
//! expect it to run until it is killed.
//!
//! If these conflicts cause test failures:
//!   - run the tests in an isolated environment,
//!   - run zebrad on a custom cache path and port,
//!   - run zcashd on a custom port.
//!
//! ## Failures due to Configured Network Interfaces or Network Connectivity
//!
//! If your test environment does not have any IPv6 interfaces configured, skip IPv6 tests
//! by setting the `ZEBRA_SKIP_IPV6_TESTS` environmental variable.
//!
//! If it does not have any IPv4 interfaces, IPv4 localhost is not on `127.0.0.1`,
//! or you have poor network connectivity,
//! skip all the network tests by setting the `ZEBRA_SKIP_NETWORK_TESTS` environmental variable.

use std::{collections::HashSet, convert::TryInto, env, path::PathBuf, time::Duration};

use color_eyre::{
    eyre::{eyre, Result, WrapErr},
    Help,
};

use zebra_chain::{
    block,
    parameters::Network::{self, *},
};
use zebra_network::constants::PORT_IN_USE_ERROR;
use zebra_state::constants::LOCK_FILE_ERROR;

use zebra_test::{args, command::ContextFrom, net::random_known_port, prelude::*};

mod common;

use common::{
    check::{is_zebrad_version, EphemeralCheck, EphemeralConfig},
    config::{default_test_config, persistent_test_config, testdir},
    launch::{
        spawn_zebrad_for_rpc_without_initial_peers, ZebradTestDirExt, BETWEEN_NODES_DELAY,
        LAUNCH_DELAY,
    },
    lightwalletd::{
        random_known_rpc_port_config, zebra_skip_lightwalletd_tests, LightWalletdTestDirExt,
        LightwalletdTestType::{self, *},
        LIGHTWALLETD_DATA_DIR_VAR,
    },
    sync::{
        create_cached_database_height, sync_until, MempoolBehavior, LARGE_CHECKPOINT_TEST_HEIGHT,
        LARGE_CHECKPOINT_TIMEOUT, MEDIUM_CHECKPOINT_TEST_HEIGHT, STOP_AT_HEIGHT_REGEX,
        STOP_ON_LOAD_TIMEOUT, SYNC_FINISHED_REGEX, TINY_CHECKPOINT_TEST_HEIGHT,
        TINY_CHECKPOINT_TIMEOUT,
    },
};

#[test]
fn generate_no_args() -> Result<()> {
    zebra_test::init();

    let child = testdir()?
        .with_config(&mut default_test_config()?)?
        .spawn_child(args!["generate"])?;

    let output = child.wait_with_output()?;
    let output = output.assert_success()?;

    // First line
    output.stdout_line_contains("# Default configuration for zebrad")?;

    Ok(())
}

#[test]
fn generate_args() -> Result<()> {
    zebra_test::init();

    let testdir = testdir()?;
    let testdir = &testdir;

    // unexpected free argument `argument`
    let child = testdir.spawn_child(args!["generate", "argument"])?;
    let output = child.wait_with_output()?;
    output.assert_failure()?;

    // unrecognized option `-f`
    let child = testdir.spawn_child(args!["generate", "-f"])?;
    let output = child.wait_with_output()?;
    output.assert_failure()?;

    // missing argument to option `-o`
    let child = testdir.spawn_child(args!["generate", "-o"])?;
    let output = child.wait_with_output()?;
    output.assert_failure()?;

    // Add a config file name to tempdir path
    let generated_config_path = testdir.path().join("zebrad.toml");

    // Valid
    let child =
        testdir.spawn_child(args!["generate", "-o": generated_config_path.to_str().unwrap()])?;

    let output = child.wait_with_output()?;
    let output = output.assert_success()?;

    assert_with_context!(
        testdir.path().exists(),
        &output,
        "test temp directory not found"
    );
    assert_with_context!(
        generated_config_path.exists(),
        &output,
        "generated config file not found"
    );

    Ok(())
}

#[test]
fn help_no_args() -> Result<()> {
    zebra_test::init();

    let testdir = testdir()?.with_config(&mut default_test_config()?)?;

    let child = testdir.spawn_child(args!["help"])?;
    let output = child.wait_with_output()?;
    let output = output.assert_success()?;

    // The first line should have the version
    output.any_output_line(
        is_zebrad_version,
        &output.output.stdout,
        "stdout",
        "a valid zebrad semantic version",
    )?;

    // Make sure we are in help by looking usage string
    output.stdout_line_contains("USAGE:")?;

    Ok(())
}

#[test]
fn help_args() -> Result<()> {
    zebra_test::init();

    let testdir = testdir()?;
    let testdir = &testdir;

    // The subcommand "argument" wasn't recognized.
    let child = testdir.spawn_child(args!["help", "argument"])?;
    let output = child.wait_with_output()?;
    output.assert_failure()?;

    // option `-f` does not accept an argument
    let child = testdir.spawn_child(args!["help", "-f"])?;
    let output = child.wait_with_output()?;
    output.assert_failure()?;

    Ok(())
}

#[test]
fn start_no_args() -> Result<()> {
    zebra_test::init();

    // start caches state, so run one of the start tests with persistent state
    let testdir = testdir()?.with_config(&mut persistent_test_config()?)?;

    let mut child = testdir.spawn_child(args!["-v", "start"])?;

    // Run the program and kill it after a few seconds
    std::thread::sleep(LAUNCH_DELAY);
    child.kill()?;

    let output = child.wait_with_output()?;
    let output = output.assert_failure()?;

    output.stdout_line_contains("Starting zebrad")?;

    // Make sure the command passed the legacy chain check
    output.stdout_line_contains("starting legacy chain check")?;
    output.stdout_line_contains("no legacy chain found")?;

    // Make sure the command was killed
    output.assert_was_killed()?;

    Ok(())
}

#[test]
fn start_args() -> Result<()> {
    zebra_test::init();

    let testdir = testdir()?.with_config(&mut default_test_config()?)?;
    let testdir = &testdir;

    let mut child = testdir.spawn_child(args!["start"])?;
    // Run the program and kill it after a few seconds
    std::thread::sleep(LAUNCH_DELAY);
    child.kill()?;
    let output = child.wait_with_output()?;

    // Make sure the command was killed
    output.assert_was_killed()?;

    output.assert_failure()?;

    // unrecognized option `-f`
    let child = testdir.spawn_child(args!["start", "-f"])?;
    let output = child.wait_with_output()?;
    output.assert_failure()?;

    Ok(())
}

#[test]
fn persistent_mode() -> Result<()> {
    zebra_test::init();

    let testdir = testdir()?.with_config(&mut persistent_test_config()?)?;
    let testdir = &testdir;

    let mut child = testdir.spawn_child(args!["-v", "start"])?;

    // Run the program and kill it after a few seconds
    std::thread::sleep(LAUNCH_DELAY);
    child.kill()?;
    let output = child.wait_with_output()?;

    // Make sure the command was killed
    output.assert_was_killed()?;

    let cache_dir = testdir.path().join("state");
    assert_with_context!(
        cache_dir.read_dir()?.count() > 0,
        &output,
        "state directory empty despite persistent state config"
    );

    Ok(())
}

#[test]
fn ephemeral_existing_directory() -> Result<()> {
    ephemeral(EphemeralConfig::Default, EphemeralCheck::ExistingDirectory)
}

#[test]
fn ephemeral_missing_directory() -> Result<()> {
    ephemeral(EphemeralConfig::Default, EphemeralCheck::MissingDirectory)
}

#[test]
fn misconfigured_ephemeral_existing_directory() -> Result<()> {
    ephemeral(
        EphemeralConfig::MisconfiguredCacheDir,
        EphemeralCheck::ExistingDirectory,
    )
}

#[test]
fn misconfigured_ephemeral_missing_directory() -> Result<()> {
    ephemeral(
        EphemeralConfig::MisconfiguredCacheDir,
        EphemeralCheck::MissingDirectory,
    )
}

fn ephemeral(cache_dir_config: EphemeralConfig, cache_dir_check: EphemeralCheck) -> Result<()> {
    use std::fs;
    use std::io::ErrorKind;

    zebra_test::init();

    let mut config = default_test_config()?;
    let run_dir = testdir()?;

    let ignored_cache_dir = run_dir.path().join("state");
    if cache_dir_config == EphemeralConfig::MisconfiguredCacheDir {
        // Write a configuration that sets both the cache_dir and ephemeral options
        config.state.cache_dir = ignored_cache_dir.clone();
    }
    if cache_dir_check == EphemeralCheck::ExistingDirectory {
        // We set the cache_dir config to a newly created empty temp directory,
        // then make sure that it is empty after the test
        fs::create_dir(&ignored_cache_dir)?;
    }

    let mut child = run_dir
        .path()
        .with_config(&mut config)?
        .spawn_child(args!["start"])?;
    // Run the program and kill it after a few seconds
    std::thread::sleep(LAUNCH_DELAY);
    child.kill()?;
    let output = child.wait_with_output()?;

    // Make sure the command was killed
    output.assert_was_killed()?;

    let expected_run_dir_file_names = match cache_dir_check {
        // we created the state directory, so it should still exist
        EphemeralCheck::ExistingDirectory => {
            assert_with_context!(
                ignored_cache_dir
                    .read_dir()
                    .expect("ignored_cache_dir should still exist")
                    .count()
                    == 0,
                &output,
                "ignored_cache_dir not empty for ephemeral {:?} {:?}: {:?}",
                cache_dir_config,
                cache_dir_check,
                ignored_cache_dir.read_dir().unwrap().collect::<Vec<_>>()
            );

            ["state", "zebrad.toml"].iter()
        }

        // we didn't create the state directory, so it should not exist
        EphemeralCheck::MissingDirectory => {
            assert_with_context!(
                ignored_cache_dir
                    .read_dir()
                    .expect_err("ignored_cache_dir should not exist")
                    .kind()
                    == ErrorKind::NotFound,
                &output,
                "unexpected creation of ignored_cache_dir for ephemeral {:?} {:?}: the cache dir exists and contains these files: {:?}",
                cache_dir_config,
                cache_dir_check,
                ignored_cache_dir.read_dir().unwrap().collect::<Vec<_>>()
            );

            ["zebrad.toml"].iter()
        }
    };

    let expected_run_dir_file_names = expected_run_dir_file_names.map(Into::into).collect();
    let run_dir_file_names = run_dir
        .path()
        .read_dir()
        .expect("run_dir should still exist")
        .map(|dir_entry| dir_entry.expect("run_dir is readable").file_name())
        // ignore directory list order, because it can vary based on the OS and filesystem
        .collect::<HashSet<_>>();

    assert_with_context!(
        run_dir_file_names == expected_run_dir_file_names,
        &output,
        "run_dir not empty for ephemeral {:?} {:?}: expected {:?}, actual: {:?}",
        cache_dir_config,
        cache_dir_check,
        expected_run_dir_file_names,
        run_dir_file_names
    );

    Ok(())
}

#[test]
fn app_no_args() -> Result<()> {
    zebra_test::init();

    let testdir = testdir()?.with_config(&mut default_test_config()?)?;

    let child = testdir.spawn_child(args![])?;
    let output = child.wait_with_output()?;
    let output = output.assert_success()?;

    output.stdout_line_contains("USAGE:")?;

    Ok(())
}

#[test]
fn version_no_args() -> Result<()> {
    zebra_test::init();

    let testdir = testdir()?.with_config(&mut default_test_config()?)?;

    let child = testdir.spawn_child(args!["version"])?;
    let output = child.wait_with_output()?;
    let output = output.assert_success()?;

    // The output should only contain the version
    output.output_check(
        is_zebrad_version,
        &output.output.stdout,
        "stdout",
        "a valid zebrad semantic version",
    )?;

    Ok(())
}

#[test]
fn version_args() -> Result<()> {
    zebra_test::init();

    let testdir = testdir()?.with_config(&mut default_test_config()?)?;
    let testdir = &testdir;

    // unexpected free argument `argument`
    let child = testdir.spawn_child(args!["version", "argument"])?;
    let output = child.wait_with_output()?;
    output.assert_failure()?;

    // unrecognized option `-f`
    let child = testdir.spawn_child(args!["version", "-f"])?;
    let output = child.wait_with_output()?;
    output.assert_failure()?;

    Ok(())
}

#[test]
fn valid_generated_config_test() -> Result<()> {
    // Unlike the other tests, these tests can not be run in parallel, because
    // they use the generated config. So parallel execution can cause port and
    // cache conflicts.
    valid_generated_config("start", "Starting zebrad")?;

    Ok(())
}

fn valid_generated_config(command: &str, expect_stdout_line_contains: &str) -> Result<()> {
    zebra_test::init();

    let testdir = testdir()?;
    let testdir = &testdir;

    // Add a config file name to tempdir path
    let generated_config_path = testdir.path().join("zebrad.toml");

    // Generate configuration in temp dir path
    let child =
        testdir.spawn_child(args!["generate", "-o": generated_config_path.to_str().unwrap()])?;

    let output = child.wait_with_output()?;
    let output = output.assert_success()?;

    assert_with_context!(
        generated_config_path.exists(),
        &output,
        "generated config file not found"
    );

    // Run command using temp dir and kill it after a few seconds
    let mut child = testdir.spawn_child(args![command])?;
    std::thread::sleep(LAUNCH_DELAY);
    child.kill()?;

    let output = child.wait_with_output()?;
    let output = output.assert_failure()?;

    output.stdout_line_contains(expect_stdout_line_contains)?;

    // [Note on port conflict](#Note on port conflict)
    output.assert_was_killed().wrap_err("Possible port or cache conflict. Are there other acceptance test, zebrad, or zcashd processes running?")?;

    assert_with_context!(
        testdir.path().exists(),
        &output,
        "test temp directory not found"
    );
    assert_with_context!(
        generated_config_path.exists(),
        &output,
        "generated config file not found"
    );

    Ok(())
}

/// Test if `zebrad` can sync the first checkpoint on mainnet.
///
/// The first checkpoint contains a single genesis block.
#[test]
fn sync_one_checkpoint_mainnet() -> Result<()> {
    sync_until(
        TINY_CHECKPOINT_TEST_HEIGHT,
        Mainnet,
        STOP_AT_HEIGHT_REGEX,
        TINY_CHECKPOINT_TIMEOUT,
        None,
        MempoolBehavior::ShouldNotActivate,
        // checkpoint sync is irrelevant here - all tested checkpoints are mandatory
        true,
        true,
    )
    .map(|_tempdir| ())
}

/// Test if `zebrad` can sync the first checkpoint on testnet.
///
/// The first checkpoint contains a single genesis block.
#[test]
fn sync_one_checkpoint_testnet() -> Result<()> {
    sync_until(
        TINY_CHECKPOINT_TEST_HEIGHT,
        Testnet,
        STOP_AT_HEIGHT_REGEX,
        TINY_CHECKPOINT_TIMEOUT,
        None,
        MempoolBehavior::ShouldNotActivate,
        // checkpoint sync is irrelevant here - all tested checkpoints are mandatory
        true,
        true,
    )
    .map(|_tempdir| ())
}

/// Test if `zebrad` can sync the first checkpoint, restart, and stop on load.
#[test]
fn restart_stop_at_height() -> Result<()> {
    zebra_test::init();

    restart_stop_at_height_for_network(Network::Mainnet, TINY_CHECKPOINT_TEST_HEIGHT)?;
    restart_stop_at_height_for_network(Network::Testnet, TINY_CHECKPOINT_TEST_HEIGHT)?;

    Ok(())
}

fn restart_stop_at_height_for_network(network: Network, height: block::Height) -> Result<()> {
    let reuse_tempdir = sync_until(
        height,
        network,
        STOP_AT_HEIGHT_REGEX,
        TINY_CHECKPOINT_TIMEOUT,
        None,
        MempoolBehavior::ShouldNotActivate,
        // checkpoint sync is irrelevant here - all tested checkpoints are mandatory
        true,
        true,
    )?;
    // if stopping corrupts the rocksdb database, zebrad might hang or crash here
    // if stopping does not write the rocksdb database to disk, Zebra will
    // sync, rather than stopping immediately at the configured height
    sync_until(
        height,
        network,
        "state is already at the configured height",
        STOP_ON_LOAD_TIMEOUT,
        reuse_tempdir,
        MempoolBehavior::ShouldNotActivate,
        // checkpoint sync is irrelevant here - all tested checkpoints are mandatory
        true,
        false,
    )?;

    Ok(())
}

/// Test if `zebrad` can activate the mempool on mainnet.
/// Debug activation happens after committing the genesis block.
#[test]
fn activate_mempool_mainnet() -> Result<()> {
    sync_until(
        block::Height(TINY_CHECKPOINT_TEST_HEIGHT.0 + 1),
        Mainnet,
        STOP_AT_HEIGHT_REGEX,
        TINY_CHECKPOINT_TIMEOUT,
        None,
        MempoolBehavior::ForceActivationAt(TINY_CHECKPOINT_TEST_HEIGHT),
        // checkpoint sync is irrelevant here - all tested checkpoints are mandatory
        true,
        true,
    )
    .map(|_tempdir| ())
}

/// Test if `zebrad` can sync some larger checkpoints on mainnet.
///
/// This test might fail or timeout on slow or unreliable networks,
/// so we don't run it by default. It also takes a lot longer than
/// our 10 second target time for default tests.
#[test]
#[ignore]
fn sync_large_checkpoints_mainnet() -> Result<()> {
    let reuse_tempdir = sync_until(
        LARGE_CHECKPOINT_TEST_HEIGHT,
        Mainnet,
        STOP_AT_HEIGHT_REGEX,
        LARGE_CHECKPOINT_TIMEOUT,
        None,
        MempoolBehavior::ShouldNotActivate,
        // checkpoint sync is irrelevant here - all tested checkpoints are mandatory
        true,
        true,
    )?;
    // if this sync fails, see the failure notes in `restart_stop_at_height`
    sync_until(
        (LARGE_CHECKPOINT_TEST_HEIGHT - 1).unwrap(),
        Mainnet,
        "previous state height is greater than the stop height",
        STOP_ON_LOAD_TIMEOUT,
        reuse_tempdir,
        MempoolBehavior::ShouldNotActivate,
        // checkpoint sync is irrelevant here - all tested checkpoints are mandatory
        true,
        false,
    )?;

    Ok(())
}

// TODO: We had `sync_large_checkpoints_testnet` and `sync_large_checkpoints_mempool_testnet`,
// but they were removed because the testnet is unreliable (#1222).
// We should re-add them after we have more testnet instances (#1791).

/// Test if `zebrad` can run side by side with the mempool.
/// This is done by running the mempool and syncing some checkpoints.
#[test]
#[ignore]
fn sync_large_checkpoints_mempool_mainnet() -> Result<()> {
    sync_until(
        MEDIUM_CHECKPOINT_TEST_HEIGHT,
        Mainnet,
        STOP_AT_HEIGHT_REGEX,
        LARGE_CHECKPOINT_TIMEOUT,
        None,
        MempoolBehavior::ForceActivationAt(TINY_CHECKPOINT_TEST_HEIGHT),
        // checkpoint sync is irrelevant here - all tested checkpoints are mandatory
        true,
        true,
    )
    .map(|_tempdir| ())
}

/// Test if `zebrad` can fully sync the chain on mainnet.
///
/// This test takes a long time to run, so we don't run it by default. This test is only executed
/// if there is an environment variable named `FULL_SYNC_MAINNET_TIMEOUT_MINUTES` set with the number
/// of minutes to wait for synchronization to complete before considering that the test failed.
#[test]
#[ignore]
fn full_sync_mainnet() {
    // TODO: add "ZEBRA" at the start of this env var, to avoid clashes
    full_sync_test(Mainnet, "FULL_SYNC_MAINNET_TIMEOUT_MINUTES").expect("unexpected test failure");
}

/// Test if `zebrad` can fully sync the chain on testnet.
///
/// This test takes a long time to run, so we don't run it by default. This test is only executed
/// if there is an environment variable named `FULL_SYNC_TESTNET_TIMEOUT_MINUTES` set with the number
/// of minutes to wait for synchronization to complete before considering that the test failed.
#[test]
#[ignore]
fn full_sync_testnet() {
    // TODO: add "ZEBRA" at the start of this env var, to avoid clashes
    full_sync_test(Testnet, "FULL_SYNC_TESTNET_TIMEOUT_MINUTES").expect("unexpected test failure");
}

/// Sync `network` until the chain tip is reached, or a timeout elapses.
///
/// The timeout is specified using an environment variable, with the name configured by the
/// `timeout_argument_name` parameter. The value of the environment variable must the number of
/// minutes specified as an integer.
fn full_sync_test(network: Network, timeout_argument_name: &str) -> Result<()> {
    let timeout_argument: Option<u64> = env::var(timeout_argument_name)
        .ok()
        .and_then(|timeout_string| timeout_string.parse().ok());

    if let Some(timeout_minutes) = timeout_argument {
        sync_until(
            block::Height::MAX,
            network,
            SYNC_FINISHED_REGEX,
            Duration::from_secs(60 * timeout_minutes),
            None,
            MempoolBehavior::ShouldAutomaticallyActivate,
            // Use checkpoints to increase full sync performance, and test default Zebra behaviour.
            // (After the changes to the default config in #2368.)
            //
            // TODO: if full validation performance improves, do another test with checkpoint_sync off
            true,
            true,
        )?;
    } else {
        tracing::info!(
            ?network,
            "skipped full sync test, \
             set the {:?} environmental variable to run the test",
            timeout_argument_name,
        );
    }

    Ok(())
}

fn create_cached_database(network: Network) -> Result<()> {
    let height = network.mandatory_checkpoint_height();
    let checkpoint_stop_regex = format!("{}.*CommitFinalized request", STOP_AT_HEIGHT_REGEX);

    create_cached_database_height(
        network,
        height,
        true,
        // Use checkpoints to increase sync performance while caching the database
        true,
        // Check that we're still using checkpoints when we finish the cached sync
        &checkpoint_stop_regex,
    )
}

fn sync_past_mandatory_checkpoint(network: Network) -> Result<()> {
    let height = network.mandatory_checkpoint_height() + 1200;
    let full_validation_stop_regex =
        format!("{}.*best non-finalized chain root", STOP_AT_HEIGHT_REGEX);

    create_cached_database_height(
        network,
        height.unwrap(),
        false,
        // Test full validation by turning checkpoints off
        false,
        &full_validation_stop_regex,
    )
}

// These tests are ignored because they're too long running to run during our
// traditional CI, and they depend on persistent state that cannot be made
// available in github actions or google cloud build. Instead we run these tests
// directly in a vm we spin up on google compute engine, where we can mount
// drives populated by the first two tests, snapshot those drives, and then use
// those to more quickly run the second two tests.

/// Sync up to the mandatory checkpoint height on mainnet and stop.
#[allow(dead_code)]
#[cfg_attr(feature = "test_sync_to_mandatory_checkpoint_mainnet", test)]
fn sync_to_mandatory_checkpoint_mainnet() {
    zebra_test::init();
    let network = Mainnet;
    create_cached_database(network).unwrap();
}

/// Sync to the mandatory checkpoint height testnet and stop.
#[allow(dead_code)]
#[cfg_attr(feature = "test_sync_to_mandatory_checkpoint_testnet", test)]
fn sync_to_mandatory_checkpoint_testnet() {
    zebra_test::init();
    let network = Testnet;
    create_cached_database(network).unwrap();
}

/// Test syncing 1200 blocks (3 checkpoints) past the mandatory checkpoint on mainnet.
///
/// This assumes that the config'd state is already synced at or near the mandatory checkpoint
/// activation on mainnet. If the state has already synced past the mandatory checkpoint
/// activation by 1200 blocks, it will fail.
#[allow(dead_code)]
#[cfg_attr(feature = "test_sync_past_mandatory_checkpoint_mainnet", test)]
fn sync_past_mandatory_checkpoint_mainnet() {
    zebra_test::init();
    let network = Mainnet;
    sync_past_mandatory_checkpoint(network).unwrap();
}

/// Test syncing 1200 blocks (3 checkpoints) past the mandatory checkpoint on testnet.
///
/// This assumes that the config'd state is already synced at or near the mandatory checkpoint
/// activation on testnet. If the state has already synced past the mandatory checkpoint
/// activation by 1200 blocks, it will fail.
#[allow(dead_code)]
#[cfg_attr(feature = "test_sync_past_mandatory_checkpoint_testnet", test)]
fn sync_past_mandatory_checkpoint_testnet() {
    zebra_test::init();
    let network = Testnet;
    sync_past_mandatory_checkpoint(network).unwrap();
}

#[tokio::test]
async fn metrics_endpoint() -> Result<()> {
    use hyper::Client;

    zebra_test::init();

    // [Note on port conflict](#Note on port conflict)
    let port = random_known_port();
    let endpoint = format!("127.0.0.1:{}", port);
    let url = format!("http://{}", endpoint);

    // Write a configuration that has metrics endpoint_addr set
    let mut config = default_test_config()?;
    config.metrics.endpoint_addr = Some(endpoint.parse().unwrap());

    let dir = testdir()?.with_config(&mut config)?;
    let child = dir.spawn_child(args!["start"])?;

    // Run `zebrad` for a few seconds before testing the endpoint
    // Since we're an async function, we have to use a sleep future, not thread sleep.
    tokio::time::sleep(LAUNCH_DELAY).await;

    // Create an http client
    let client = Client::new();

    // Test metrics endpoint
    let res = client.get(url.try_into().expect("url is valid")).await;
    let (res, child) = child.kill_on_error(res)?;
    assert!(res.status().is_success());
    let body = hyper::body::to_bytes(res).await;
    let (body, mut child) = child.kill_on_error(body)?;
    child.kill()?;

    let output = child.wait_with_output()?;
    let output = output.assert_failure()?;

    output.any_output_line_contains(
        "# TYPE zebrad_build_info counter",
        &body,
        "metrics exporter response",
        "the metrics response header",
    )?;
    std::str::from_utf8(&body).expect("unexpected invalid UTF-8 in metrics exporter response");

    // Make sure metrics was started
    output.stdout_line_contains(format!("Opened metrics endpoint at {}", endpoint).as_str())?;

    // [Note on port conflict](#Note on port conflict)
    output
        .assert_was_killed()
        .wrap_err("Possible port conflict. Are there other acceptance tests running?")?;

    Ok(())
}

#[tokio::test]
async fn tracing_endpoint() -> Result<()> {
    use hyper::{Body, Client, Request};

    zebra_test::init();

    // [Note on port conflict](#Note on port conflict)
    let port = random_known_port();
    let endpoint = format!("127.0.0.1:{}", port);
    let url_default = format!("http://{}", endpoint);
    let url_filter = format!("{}/filter", url_default);

    // Write a configuration that has tracing endpoint_addr option set
    let mut config = default_test_config()?;
    config.tracing.endpoint_addr = Some(endpoint.parse().unwrap());

    let dir = testdir()?.with_config(&mut config)?;
    let child = dir.spawn_child(args!["start"])?;

    // Run `zebrad` for a few seconds before testing the endpoint
    // Since we're an async function, we have to use a sleep future, not thread sleep.
    tokio::time::sleep(LAUNCH_DELAY).await;

    // Create an http client
    let client = Client::new();

    // Test tracing endpoint
    let res = client
        .get(url_default.try_into().expect("url_default is valid"))
        .await;
    let (res, child) = child.kill_on_error(res)?;
    assert!(res.status().is_success());
    let body = hyper::body::to_bytes(res).await;
    let (body, child) = child.kill_on_error(body)?;

    // Set a filter and make sure it was changed
    let request = Request::post(url_filter.clone())
        .body(Body::from("zebrad=debug"))
        .unwrap();
    let post = client.request(request).await;
    let (_post, child) = child.kill_on_error(post)?;

    let tracing_res = client
        .get(url_filter.try_into().expect("url_filter is valid"))
        .await;
    let (tracing_res, child) = child.kill_on_error(tracing_res)?;
    assert!(tracing_res.status().is_success());
    let tracing_body = hyper::body::to_bytes(tracing_res).await;
    let (tracing_body, mut child) = child.kill_on_error(tracing_body)?;

    child.kill()?;

    let output = child.wait_with_output()?;
    let output = output.assert_failure()?;

    // Make sure tracing endpoint was started
    output.stdout_line_contains(format!("Opened tracing endpoint at {}", endpoint).as_str())?;
    // TODO: Match some trace level messages from output

    // Make sure the endpoint header is correct
    // The header is split over two lines. But we don't want to require line
    // breaks at a specific word, so we run two checks for different substrings.
    output.any_output_line_contains(
        "HTTP endpoint allows dynamic control of the filter",
        &body,
        "tracing filter endpoint response",
        "the tracing response header",
    )?;
    output.any_output_line_contains(
        "tracing events",
        &body,
        "tracing filter endpoint response",
        "the tracing response header",
    )?;
    std::str::from_utf8(&body).expect("unexpected invalid UTF-8 in tracing filter response");

    // Make sure endpoint requests change the filter
    output.any_output_line_contains(
        "zebrad=debug",
        &tracing_body,
        "tracing filter endpoint response",
        "the modified tracing filter",
    )?;
    std::str::from_utf8(&tracing_body)
        .expect("unexpected invalid UTF-8 in modified tracing filter response");

    // [Note on port conflict](#Note on port conflict)
    output
        .assert_was_killed()
        .wrap_err("Possible port conflict. Are there other acceptance tests running?")?;

    Ok(())
}

#[tokio::test]
async fn rpc_endpoint() -> Result<()> {
    use hyper::{body::to_bytes, Body, Client, Method, Request};
    use serde_json::Value;

    zebra_test::init();
    if zebra_test::net::zebra_skip_network_tests() {
        return Ok(());
    }

    // Write a configuration that has RPC listen_addr set
    // [Note on port conflict](#Note on port conflict)
    let mut config = random_known_rpc_port_config()?;
    let url = format!("http://{}", config.rpc.listen_addr.unwrap());

    let dir = testdir()?.with_config(&mut config)?;
    let mut child = dir.spawn_child(args!["start"])?;

    // Wait until port is open.
    child.expect_stdout_line_matches(
        format!("Opened RPC endpoint at {}", config.rpc.listen_addr.unwrap()).as_str(),
    )?;

    // Create an http client
    let client = Client::new();

    // Create a request to call `getinfo` RPC method
    let req = Request::builder()
        .method(Method::POST)
        .uri(url)
        .header("content-type", "application/json")
        .body(Body::from(
            r#"{"jsonrpc":"1.0","method":"getinfo","params":[],"id":123}"#,
        ))?;

    // Make the call to the RPC endpoint
    let res = client.request(req).await?;

    // Test rpc endpoint response
    assert!(res.status().is_success());

    let body = to_bytes(res).await;
    let (body, mut child) = child.kill_on_error(body)?;

    let parsed: Value = serde_json::from_slice(&body)?;

    // Check that we have at least 4 characters in the `build` field.
    let build = parsed["result"]["build"].as_str().unwrap();
    assert!(build.len() > 4, "Got {}", build);

    // Check that the `subversion` field has "Zebra" in it.
    let subversion = parsed["result"]["subversion"].as_str().unwrap();
    assert!(subversion.contains("Zebra"), "Got {}", subversion);

    child.kill()?;

    let output = child.wait_with_output()?;
    let output = output.assert_failure()?;

    // [Note on port conflict](#Note on port conflict)
    output
        .assert_was_killed()
        .wrap_err("Possible port conflict. Are there other acceptance tests running?")?;

    Ok(())
}

/// Make sure `lightwalletd` works with Zebra, when both their states are empty.
///
/// This test only runs when the `ZEBRA_TEST_LIGHTWALLETD` env var is set.
///
/// This test doesn't work on Windows, so it is always skipped on that platform.
#[test]
#[cfg(not(target_os = "windows"))]
fn lightwalletd_integration() -> Result<()> {
    lightwalletd_integration_test(LaunchWithEmptyState)
}

/// Make sure `lightwalletd` can sync from Zebra, in update sync mode.
///
/// If  is set, runs a quick sync, then a full sync.
/// If `LIGHTWALLETD_DATA_DIR` is not set, just runs a full sync.
///
/// This test only runs when the `ZEBRA_TEST_LIGHTWALLETD`,
<<<<<<< HEAD
/// `ZEBRA_CACHED_STATE_PATH`, and `LIGHTWALLETD_DATA_DIR` env vars are set.
=======
/// `ZEBRA_CACHED_STATE_DIR`, and `LIGHTWALLETD_DATA_DIR` env vars are set.
>>>>>>> e83e93ae
///
/// This test doesn't work on Windows, so it is always skipped on that platform.
#[test]
#[cfg(not(target_os = "windows"))]
fn lightwalletd_update_sync() -> Result<()> {
    lightwalletd_integration_test(UpdateCachedState)
}

/// Make sure `lightwalletd` can fully sync from genesis using Zebra.
///
/// This test only runs when the `ZEBRA_TEST_LIGHTWALLETD` and
<<<<<<< HEAD
/// `ZEBRA_CACHED_STATE_PATH` env vars are set.
=======
/// `ZEBRA_CACHED_STATE_DIR` env vars are set.
>>>>>>> e83e93ae
///
/// This test doesn't work on Windows, so it is always skipped on that platform.
#[test]
#[ignore]
#[cfg(not(target_os = "windows"))]
fn lightwalletd_full_sync() -> Result<()> {
    lightwalletd_integration_test(FullSyncFromGenesis {
        allow_lightwalletd_cached_state: false,
    })
}

/// Make sure `lightwalletd` can sync from Zebra, in all available modes.
///
/// Runs the tests in this order:
/// - launch lightwalletd with empty states,
<<<<<<< HEAD
/// - if `ZEBRA_CACHED_STATE_PATH` and `LIGHTWALLETD_DATA_DIR` are set: run a quick update sync,
/// - if `ZEBRA_CACHED_STATE_PATH` is set: run a full sync.
=======
/// - if `ZEBRA_CACHED_STATE_DIR` and `LIGHTWALLETD_DATA_DIR` are set: run a quick update sync,
/// - if `ZEBRA_CACHED_STATE_DIR` is set: run a full sync.
>>>>>>> e83e93ae
///
/// These tests don't work on Windows, so they are always skipped on that platform.
#[test]
#[ignore]
#[cfg(not(target_os = "windows"))]
fn lightwalletd_test_suite() -> Result<()> {
    lightwalletd_integration_test(LaunchWithEmptyState)?;

<<<<<<< HEAD
    // Only runs when ZEBRA_CACHED_STATE_PATH is set.
=======
    // Only runs when ZEBRA_CACHED_STATE_DIR is set.
>>>>>>> e83e93ae
    // When manually running the test suite, allow cached state in the full sync test.
    lightwalletd_integration_test(FullSyncFromGenesis {
        allow_lightwalletd_cached_state: true,
    })?;

<<<<<<< HEAD
    // Only runs when LIGHTWALLETD_DATA_DIR and ZEBRA_CACHED_STATE_PATH are set
=======
    // Only runs when LIGHTWALLETD_DATA_DIR and ZEBRA_CACHED_STATE_DIR are set
>>>>>>> e83e93ae
    lightwalletd_integration_test(UpdateCachedState)?;

    Ok(())
}

/// Run a lightwalletd integration test with a configuration for `test_type`.
///
/// Set `allow_cached_state_for_full_sync` to speed up manual full sync tests.
///
/// The random ports in this test can cause [rare port conflicts.](#Note on port conflict)
#[cfg(not(target_os = "windows"))]
fn lightwalletd_integration_test(test_type: LightwalletdTestType) -> Result<()> {
    zebra_test::init();

    // Skip the test unless the user specifically asked for it
    if zebra_skip_lightwalletd_tests() {
        return Ok(());
    }

    // Get the zebrad and lightwalletd configs

    // Handle the Zebra state directory based on the test type:
    // - LaunchWithEmptyState: ignore the state directory
    // - FullSyncFromGenesis & UpdateCachedState:
    //   skip the test if it is not available, timeout if it is not populated

    // Write a configuration that has RPC listen_addr set.
    // If the state path env var is set, use it in the config.
    let config = if let Some(config) = test_type.zebrad_config() {
        config?
    } else {
        return Ok(());
    };

    // Handle the lightwalletd state directory based on the test type:
    // - LaunchWithEmptyState: ignore the state directory
    // - FullSyncFromGenesis: use it if available, timeout if it is already populated
    // - UpdateCachedState: skip the test if it is not available, timeout if it is not populated
    let lightwalletd_state_path = test_type.lightwalletd_state_path();
<<<<<<< HEAD

    if test_type.needs_lightwalletd_cached_state() && lightwalletd_state_path.is_none() {
        tracing::info!(
            "skipped {test_type:?} lightwalletd test, \
             set the {LIGHTWALLETD_DATA_DIR_VAR:?} environment variable to run the test",
        );

        return Ok(());
    }

    tracing::info!(?test_type, "running lightwalletd & zebrad integration test");

    // Get the lists of process failure logs
    let (zebrad_failure_messages, zebrad_ignore_messages) = test_type.zebrad_failure_messages();

=======

    if test_type.needs_lightwalletd_cached_state() && lightwalletd_state_path.is_none() {
        tracing::info!(
            "skipped {test_type:?} lightwalletd test, \
             set the {LIGHTWALLETD_DATA_DIR_VAR:?} environment variable to run the test",
        );

        return Ok(());
    }

    tracing::info!(?test_type, "running lightwalletd & zebrad integration test");

    // Get the lists of process failure logs
    let (zebrad_failure_messages, zebrad_ignore_messages) = test_type.zebrad_failure_messages();

>>>>>>> e83e93ae
    let (lightwalletd_failure_messages, lightwalletd_ignore_messages) =
        test_type.lightwalletd_failure_messages();

    // Launch zebrad
    let zdir = testdir()?.with_exact_config(&config)?;
    let mut zebrad = zdir
        .spawn_child(args!["start"])?
        .with_timeout(test_type.zebrad_timeout())
        .with_failure_regex_iter(zebrad_failure_messages, zebrad_ignore_messages);

    if test_type.needs_zebra_cached_state() {
        zebrad.expect_stdout_line_matches(r"loaded Zebra state cache tip=.*Height\([0-9]{7}\)")?;
    } else {
        // Timeout the test if we're somehow accidentally using a cached state
        zebrad.expect_stdout_line_matches("loaded Zebra state cache tip=None")?;
    }

    // Wait until `zebrad` has opened the RPC endpoint
    zebrad.expect_stdout_line_matches(regex::escape(
        format!("Opened RPC endpoint at {}", config.rpc.listen_addr.unwrap()).as_str(),
    ))?;

    // Launch lightwalletd

    // Write a fake zcashd configuration that has the rpcbind and rpcport options set
    let ldir = testdir()?;
    let ldir = ldir.with_lightwalletd_config(config.rpc.listen_addr.unwrap())?;

    // Launch the lightwalletd process
    let lightwalletd = if test_type == LaunchWithEmptyState {
        ldir.spawn_lightwalletd_child(None, args![])?
    } else {
        ldir.spawn_lightwalletd_child(lightwalletd_state_path, args![])?
    };

    let mut lightwalletd = lightwalletd
        .with_timeout(test_type.lightwalletd_timeout())
        .with_failure_regex_iter(lightwalletd_failure_messages, lightwalletd_ignore_messages);

    // Wait until `lightwalletd` has launched
    lightwalletd.expect_stdout_line_matches(regex::escape("Starting gRPC server"))?;

    // Check that `lightwalletd` is calling the expected Zebra RPCs

    // getblockchaininfo
    if test_type.needs_zebra_cached_state() {
        lightwalletd.expect_stdout_line_matches(
            "Got sapling height 419200 block height [0-9]{7} chain main branchID e9ff75a6",
        )?;
    } else {
        // Timeout the test if we're somehow accidentally using a cached state in our temp dir
        lightwalletd.expect_stdout_line_matches(
            "Got sapling height 419200 block height [0-9]{1,6} chain main branchID 00000000",
        )?;
    }

    if test_type.needs_lightwalletd_cached_state() {
        // TODO: expect `[0-9]{7}` when we're using the tip cached state (#4155)
        lightwalletd.expect_stdout_line_matches("Found [0-9]{6,7} blocks in cache")?;
    } else if !test_type.allow_lightwalletd_cached_state() {
        // Timeout the test if we're somehow accidentally using a cached state in our temp dir
        lightwalletd.expect_stdout_line_matches("Found 0 blocks in cache")?;
    }

    // getblock with the first Sapling block in Zebra's state
    //
    // zcash/lightwalletd calls getbestblockhash here, but
    // adityapk00/lightwalletd calls getblock
    //
    // The log also depends on what is in Zebra's state:
    //
    // # Cached Zebra State
    //
    // lightwalletd ingests blocks into its cache.
    //
    // # Empty Zebra State
    //
    // lightwalletd tries to download the Sapling activation block, but it's not in the state.
    //
    // Until the Sapling activation block has been downloaded,
    // lightwalletd will keep retrying getblock.
    if test_type.needs_zebra_cached_state() {
        lightwalletd.expect_stdout_line_matches(regex::escape("Ingestor adding block to cache"))?;
    } else {
        lightwalletd.expect_stdout_line_matches(regex::escape(
            "Waiting for zcashd height to reach Sapling activation height (419200)",
        ))?;
    }

    if matches!(test_type, UpdateCachedState | FullSyncFromGenesis { .. }) {
        // Wait for Zebra to sync its cached state to the chain tip
        zebrad.expect_stdout_line_matches(regex::escape("sync_percent=100"))?;

        // Wait for lightwalletd to sync to Zebra's tip
        lightwalletd.expect_stdout_line_matches(regex::escape("Ingestor waiting for block"))?;

        // Check Zebra is still at the tip (also clears and prints Zebra's logs)
        zebrad.expect_stdout_line_matches(regex::escape("sync_percent=100"))?;

        // lightwalletd doesn't log anything when we've reached the tip.
        // But when it gets near the tip, it starts using the mempool.
        lightwalletd.expect_stdout_line_matches(regex::escape(
            "Block hash changed, clearing mempool clients",
        ))?;
        lightwalletd.expect_stdout_line_matches(regex::escape("Adding new mempool txid"))?;
    }

    // Cleanup both processes
    lightwalletd.kill()?;
    zebrad.kill()?;

    let lightwalletd_output = lightwalletd.wait_with_output()?.assert_failure()?;
    let zebrad_output = zebrad.wait_with_output()?.assert_failure()?;

    // If the test fails here, see the [note on port conflict](#Note on port conflict)
    //
    // zcash/lightwalletd exits by itself, but
    // adityapk00/lightwalletd keeps on going, so it gets killed by the test harness.

    lightwalletd_output
        .assert_was_killed()
        .wrap_err("Possible port conflict. Are there other acceptance tests running?")?;
    zebrad_output
        .assert_was_killed()
        .wrap_err("Possible port conflict. Are there other acceptance tests running?")?;

    Ok(())
}

/// Test will start 2 zebrad nodes one after the other using the same Zcash listener.
/// It is expected that the first node spawned will get exclusive use of the port.
/// The second node will panic with the Zcash listener conflict hint added in #1535.
#[test]
fn zebra_zcash_listener_conflict() -> Result<()> {
    zebra_test::init();

    // [Note on port conflict](#Note on port conflict)
    let port = random_known_port();
    let listen_addr = format!("127.0.0.1:{}", port);

    // Write a configuration that has our created network listen_addr
    let mut config = default_test_config()?;
    config.network.listen_addr = listen_addr.parse().unwrap();
    let dir1 = testdir()?.with_config(&mut config)?;
    let regex1 = regex::escape(&format!(
        "Opened Zcash protocol endpoint at {}",
        listen_addr
    ));

    // From another folder create a configuration with the same listener.
    // `network.listen_addr` will be the same in the 2 nodes.
    // (But since the config is ephemeral, they will have different state paths.)
    let dir2 = testdir()?.with_config(&mut config)?;

    check_config_conflict(dir1, regex1.as_str(), dir2, PORT_IN_USE_ERROR.as_str())?;

    Ok(())
}

/// Start 2 zebrad nodes using the same metrics listener port, but different
/// state directories and Zcash listener ports. The first node should get
/// exclusive use of the port. The second node will panic with the Zcash metrics
/// conflict hint added in #1535.
#[test]
fn zebra_metrics_conflict() -> Result<()> {
    zebra_test::init();

    // [Note on port conflict](#Note on port conflict)
    let port = random_known_port();
    let listen_addr = format!("127.0.0.1:{}", port);

    // Write a configuration that has our created metrics endpoint_addr
    let mut config = default_test_config()?;
    config.metrics.endpoint_addr = Some(listen_addr.parse().unwrap());
    let dir1 = testdir()?.with_config(&mut config)?;
    let regex1 = regex::escape(&format!(r"Opened metrics endpoint at {}", listen_addr));

    // From another folder create a configuration with the same endpoint.
    // `metrics.endpoint_addr` will be the same in the 2 nodes.
    // But they will have different Zcash listeners (auto port) and states (ephemeral)
    let dir2 = testdir()?.with_config(&mut config)?;

    check_config_conflict(dir1, regex1.as_str(), dir2, PORT_IN_USE_ERROR.as_str())?;

    Ok(())
}

/// Start 2 zebrad nodes using the same tracing listener port, but different
/// state directories and Zcash listener ports. The first node should get
/// exclusive use of the port. The second node will panic with the Zcash tracing
/// conflict hint added in #1535.
#[test]
fn zebra_tracing_conflict() -> Result<()> {
    zebra_test::init();

    // [Note on port conflict](#Note on port conflict)
    let port = random_known_port();
    let listen_addr = format!("127.0.0.1:{}", port);

    // Write a configuration that has our created tracing endpoint_addr
    let mut config = default_test_config()?;
    config.tracing.endpoint_addr = Some(listen_addr.parse().unwrap());
    let dir1 = testdir()?.with_config(&mut config)?;
    let regex1 = regex::escape(&format!(r"Opened tracing endpoint at {}", listen_addr));

    // From another folder create a configuration with the same endpoint.
    // `tracing.endpoint_addr` will be the same in the 2 nodes.
    // But they will have different Zcash listeners (auto port) and states (ephemeral)
    let dir2 = testdir()?.with_config(&mut config)?;

    check_config_conflict(dir1, regex1.as_str(), dir2, PORT_IN_USE_ERROR.as_str())?;

    Ok(())
}

/// Start 2 zebrad nodes using the same RPC listener port, but different
/// state directories and Zcash listener ports. The first node should get
/// exclusive use of the port. The second node will panic.
#[test]
#[cfg(not(target_os = "windows"))]
fn zebra_rpc_conflict() -> Result<()> {
    zebra_test::init();

    if zebra_test::net::zebra_skip_network_tests() {
        return Ok(());
    }

    // Write a configuration that has RPC listen_addr set
    // [Note on port conflict](#Note on port conflict)
    let mut config = random_known_rpc_port_config()?;

    let dir1 = testdir()?.with_config(&mut config)?;
    let regex1 = regex::escape(&format!(
        r"Opened RPC endpoint at {}",
        config.rpc.listen_addr.unwrap(),
    ));

    // From another folder create a configuration with the same endpoint.
    // `rpc.listen_addr` will be the same in the 2 nodes.
    // But they will have different Zcash listeners (auto port) and states (ephemeral)
    let dir2 = testdir()?.with_config(&mut config)?;

    check_config_conflict(dir1, regex1.as_str(), dir2, "Unable to start RPC server")?;

    Ok(())
}

/// Start 2 zebrad nodes using the same state directory, but different Zcash
/// listener ports. The first node should get exclusive access to the database.
/// The second node will panic with the Zcash state conflict hint added in #1535.
#[test]
fn zebra_state_conflict() -> Result<()> {
    zebra_test::init();

    // A persistent config has a fixed temp state directory, but asks the OS to
    // automatically choose an unused port
    let mut config = persistent_test_config()?;
    let dir_conflict = testdir()?.with_config(&mut config)?;

    // Windows problems with this match will be worked on at #1654
    // We are matching the whole opened path only for unix by now.
    let contains = if cfg!(unix) {
        let mut dir_conflict_full = PathBuf::new();
        dir_conflict_full.push(dir_conflict.path());
        dir_conflict_full.push("state");
        dir_conflict_full.push(format!(
            "v{}",
            zebra_state::constants::DATABASE_FORMAT_VERSION
        ));
        dir_conflict_full.push(config.network.network.to_string().to_lowercase());
        format!(
            "Opened Zebra state cache at {}",
            dir_conflict_full.display()
        )
    } else {
        String::from("Opened Zebra state cache at ")
    };

    check_config_conflict(
        dir_conflict.path(),
        regex::escape(&contains).as_str(),
        dir_conflict.path(),
        LOCK_FILE_ERROR.as_str(),
    )?;

    Ok(())
}

/// Launch a node in `first_dir`, wait a few seconds, then launch a node in
/// `second_dir`. Check that the first node's stdout contains
/// `first_stdout_regex`, and the second node's stderr contains
/// `second_stderr_regex`.
fn check_config_conflict<T, U>(
    first_dir: T,
    first_stdout_regex: &str,
    second_dir: U,
    second_stderr_regex: &str,
) -> Result<()>
where
    T: ZebradTestDirExt,
    U: ZebradTestDirExt,
{
    // Start the first node
    let mut node1 = first_dir.spawn_child(args!["start"])?;

    // Wait until node1 has used the conflicting resource.
    node1.expect_stdout_line_matches(first_stdout_regex)?;

    // Wait a bit before launching the second node.
    std::thread::sleep(BETWEEN_NODES_DELAY);

    // Spawn the second node
    let node2 = second_dir.spawn_child(args!["start"]);
    let (node2, mut node1) = node1.kill_on_error(node2)?;

    // Wait a few seconds and kill first node.
    // Second node is terminated by panic, no need to kill.
    std::thread::sleep(LAUNCH_DELAY);
    let node1_kill_res = node1.kill();
    let (_, mut node2) = node2.kill_on_error(node1_kill_res)?;

    // node2 should have panicked due to a conflict. Kill it here anyway, so it
    // doesn't outlive the test on error.
    //
    // This code doesn't work on Windows or macOS. It's cleanup code that only
    // runs when node2 doesn't panic as expected. So it's ok to skip it.
    // See #1781.
    #[cfg(target_os = "linux")]
    if node2.is_running() {
        return node2
            .kill_on_error::<(), _>(Err(eyre!(
                "conflicted node2 was still running, but the test expected a panic"
            )))
            .context_from(&mut node1)
            .map(|_| ());
    }

    // Now we're sure both nodes are dead, and we have both their outputs
    let output1 = node1.wait_with_output().context_from(&mut node2)?;
    let output2 = node2.wait_with_output().context_from(&output1)?;

    // Make sure the first node was killed, rather than exiting with an error.
    output1
        .assert_was_killed()
        .warning("Possible port conflict. Are there other acceptance tests running?")
        .context_from(&output2)?;

    // Make sure node2 has the expected resource conflict.
    output2
        .stderr_line_matches(second_stderr_regex)
        .context_from(&output1)?;
    output2
        .assert_was_not_killed()
        .warning("Possible port conflict. Are there other acceptance tests running?")
        .context_from(&output1)?;

    Ok(())
}

#[tokio::test]
#[ignore]
async fn fully_synced_rpc_test() -> Result<()> {
    zebra_test::init();

    // We're only using cached Zebra state here, so this test type is the most similar
    let test_type = LightwalletdTestType::FullSyncFromGenesis {
        allow_lightwalletd_cached_state: false,
    };

    // Handle the Zebra state directory
    let cached_state_path = test_type.zebrad_state_path();

    if cached_state_path.is_none() {
        tracing::info!("skipping fully synced zebrad RPC test");
        return Ok(());
    };

    tracing::info!("running fully synced zebrad RPC test");

    let network = Network::Mainnet;

    let (_zebrad, zebra_rpc_address) = spawn_zebrad_for_rpc_without_initial_peers(
        network,
        cached_state_path.unwrap(),
        test_type.zebrad_timeout(),
    )?;

    // Make a getblock test that works only on synced node (high block number).
    // The block is before the mandatory checkpoint, so the checkpoint cached state can be used
    // if desired.
    let client = reqwest::Client::new();
    let res = client
        .post(format!("http://{}", &zebra_rpc_address.to_string()))
        // Manually constructed request to avoid encoding it, for simplicity
        .body(r#"{"jsonrpc": "2.0", "method": "getblock", "params": ["1180900", 0], "id":123 }"#)
        .header("Content-Type", "application/json")
        .send()
        .await?
        .text()
        .await?;

    // Simple textual check to avoid fully parsing the response, for simplicity
    let expected_bytes = zebra_test::vectors::MAINNET_BLOCKS
        .get(&1_180_900)
        .expect("test block must exist");
    let expected_hex = hex::encode(expected_bytes);
    assert!(
        res.contains(&expected_hex),
        "response did not contain the desired block: {}",
        res
    );

    Ok(())
}

/// Test sending transactions using a lightwalletd instance connected to a zebrad instance.
///
/// See [`common::lightwalletd::send_transaction_test`] for more information.
#[tokio::test]
async fn sending_transactions_using_lightwalletd() -> Result<()> {
    common::lightwalletd::send_transaction_test::run().await
}<|MERGE_RESOLUTION|>--- conflicted
+++ resolved
@@ -1010,11 +1010,8 @@
 /// If `LIGHTWALLETD_DATA_DIR` is not set, just runs a full sync.
 ///
 /// This test only runs when the `ZEBRA_TEST_LIGHTWALLETD`,
-<<<<<<< HEAD
-/// `ZEBRA_CACHED_STATE_PATH`, and `LIGHTWALLETD_DATA_DIR` env vars are set.
-=======
+
 /// `ZEBRA_CACHED_STATE_DIR`, and `LIGHTWALLETD_DATA_DIR` env vars are set.
->>>>>>> e83e93ae
 ///
 /// This test doesn't work on Windows, so it is always skipped on that platform.
 #[test]
@@ -1026,11 +1023,7 @@
 /// Make sure `lightwalletd` can fully sync from genesis using Zebra.
 ///
 /// This test only runs when the `ZEBRA_TEST_LIGHTWALLETD` and
-<<<<<<< HEAD
-/// `ZEBRA_CACHED_STATE_PATH` env vars are set.
-=======
 /// `ZEBRA_CACHED_STATE_DIR` env vars are set.
->>>>>>> e83e93ae
 ///
 /// This test doesn't work on Windows, so it is always skipped on that platform.
 #[test]
@@ -1046,13 +1039,8 @@
 ///
 /// Runs the tests in this order:
 /// - launch lightwalletd with empty states,
-<<<<<<< HEAD
-/// - if `ZEBRA_CACHED_STATE_PATH` and `LIGHTWALLETD_DATA_DIR` are set: run a quick update sync,
-/// - if `ZEBRA_CACHED_STATE_PATH` is set: run a full sync.
-=======
 /// - if `ZEBRA_CACHED_STATE_DIR` and `LIGHTWALLETD_DATA_DIR` are set: run a quick update sync,
 /// - if `ZEBRA_CACHED_STATE_DIR` is set: run a full sync.
->>>>>>> e83e93ae
 ///
 /// These tests don't work on Windows, so they are always skipped on that platform.
 #[test]
@@ -1061,21 +1049,13 @@
 fn lightwalletd_test_suite() -> Result<()> {
     lightwalletd_integration_test(LaunchWithEmptyState)?;
 
-<<<<<<< HEAD
-    // Only runs when ZEBRA_CACHED_STATE_PATH is set.
-=======
     // Only runs when ZEBRA_CACHED_STATE_DIR is set.
->>>>>>> e83e93ae
     // When manually running the test suite, allow cached state in the full sync test.
     lightwalletd_integration_test(FullSyncFromGenesis {
         allow_lightwalletd_cached_state: true,
     })?;
 
-<<<<<<< HEAD
-    // Only runs when LIGHTWALLETD_DATA_DIR and ZEBRA_CACHED_STATE_PATH are set
-=======
     // Only runs when LIGHTWALLETD_DATA_DIR and ZEBRA_CACHED_STATE_DIR are set
->>>>>>> e83e93ae
     lightwalletd_integration_test(UpdateCachedState)?;
 
     Ok(())
@@ -1115,7 +1095,6 @@
     // - FullSyncFromGenesis: use it if available, timeout if it is already populated
     // - UpdateCachedState: skip the test if it is not available, timeout if it is not populated
     let lightwalletd_state_path = test_type.lightwalletd_state_path();
-<<<<<<< HEAD
 
     if test_type.needs_lightwalletd_cached_state() && lightwalletd_state_path.is_none() {
         tracing::info!(
@@ -1131,23 +1110,6 @@
     // Get the lists of process failure logs
     let (zebrad_failure_messages, zebrad_ignore_messages) = test_type.zebrad_failure_messages();
 
-=======
-
-    if test_type.needs_lightwalletd_cached_state() && lightwalletd_state_path.is_none() {
-        tracing::info!(
-            "skipped {test_type:?} lightwalletd test, \
-             set the {LIGHTWALLETD_DATA_DIR_VAR:?} environment variable to run the test",
-        );
-
-        return Ok(());
-    }
-
-    tracing::info!(?test_type, "running lightwalletd & zebrad integration test");
-
-    // Get the lists of process failure logs
-    let (zebrad_failure_messages, zebrad_ignore_messages) = test_type.zebrad_failure_messages();
-
->>>>>>> e83e93ae
     let (lightwalletd_failure_messages, lightwalletd_ignore_messages) =
         test_type.lightwalletd_failure_messages();
 
